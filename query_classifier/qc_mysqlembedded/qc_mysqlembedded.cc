--- conflicted
+++ resolved
@@ -74,8 +74,6 @@
 #include <string.h>
 #include <stdarg.h>
 
-<<<<<<< HEAD
-=======
 #if MYSQL_VERSION_MAJOR >= 10 && MYSQL_VERSION_MINOR >= 2
 #define CTE_SUPPORTED
 #endif
@@ -90,7 +88,6 @@
 #undef private
 #endif
 
->>>>>>> f91df461
 /**
  * Defines what a particular name should be mapped to.
  */
@@ -175,8 +172,6 @@
 static bool parse_query(GWBUF* querybuf);
 static bool query_is_parsed(GWBUF* buf);
 int32_t qc_mysql_get_field_info(GWBUF* buf, const QC_FIELD_INFO** infos, uint32_t* n_infos);
-<<<<<<< HEAD
-
 
 #if MYSQL_VERSION_MAJOR >= 10 && MYSQL_VERSION_MINOR >= 3
 inline void get_string_and_length(const LEX_CSTRING& ls, const char** s, size_t* length)
@@ -204,8 +199,6 @@
     function_name_mappings_default
 };
 
-=======
-
 #if MYSQL_VERSION_MAJOR >= 10 && MYSQL_VERSION_MINOR >= 3
 inline void get_string_and_length(const LEX_CSTRING& ls, const char** s, size_t* length)
 {
@@ -232,7 +225,6 @@
     function_name_mappings_default
 };
 
->>>>>>> f91df461
 static thread_local struct
 {
     qc_sql_mode_t sql_mode;
@@ -2030,19 +2022,11 @@
                     case SQLCOM_SHOW_WARNS:
                         *operation = QUERY_OP_SHOW;
                         break;
-<<<<<<< HEAD
 
                     case SQLCOM_EXECUTE:
                         *operation = QUERY_OP_EXECUTE;
                         break;
 
-=======
-
-                    case SQLCOM_EXECUTE:
-                        *operation = QUERY_OP_EXECUTE;
-                        break;
-
->>>>>>> f91df461
                     default:
                         *operation = QUERY_OP_UNDEFINED;
                     }
@@ -2497,10 +2481,7 @@
         (strcasecmp(func_name, "cast_as_unsigned") == 0) ||
         (strcasecmp(func_name, "get_user_var") == 0) ||
         (strcasecmp(func_name, "get_system_var") == 0) ||
-<<<<<<< HEAD
-=======
         (strcasecmp(func_name, "not") == 0) ||
->>>>>>> f91df461
         (strcasecmp(func_name, "set_user_var") == 0) ||
         (strcasecmp(func_name, "set_system_var") == 0))
     {
