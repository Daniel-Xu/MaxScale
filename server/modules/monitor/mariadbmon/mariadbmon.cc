--- conflicted
+++ resolved
@@ -123,105 +123,7 @@
 const int64_t SERVER_ID_UNKNOWN = -1;
 
 /** Default port */
-<<<<<<< HEAD
 const int PORT_UNKNOWN = 0;
-=======
-static const int PORT_UNKNOWN = 0;
-
-class Gtid
-{
-public:
-    uint32_t domain;
-    int64_t server_id; // Is actually 32bit unsigned. 0 is only used by server versions  <= 10.1
-    uint64_t sequence;
-    Gtid()
-        : domain(0)
-        , server_id(SERVER_ID_UNKNOWN)
-        , sequence(0)
-    {}
-
-    /**
-     * Parse a Gtid-triplet from a string. In case of a multi-triplet value, only the triplet with
-     * the given domain is returned.
-     *
-     * @param str Gtid string
-     * @param search_domain The Gtid domain whose triplet should be returned. Negative domain stands for
-     * autoselect, which is only allowed when the string contains one triplet.
-     */
-    Gtid(const char* str, int64_t search_domain = -1)
-        : domain(0)
-        , server_id(SERVER_ID_UNKNOWN)
-        , sequence(0)
-    {
-        // Autoselect only allowed with one triplet
-        ss_dassert(search_domain >= 0 || strchr(str, ',') == NULL);
-        parse_triplet(str);
-        if (search_domain >= 0 && domain != search_domain)
-        {
-            // Search for the correct triplet.
-            bool found = false;
-            for (const char* next_triplet = strchr(str, ',');
-                 next_triplet != NULL && !found;
-                 next_triplet = strchr(next_triplet, ','))
-            {
-                parse_triplet(++next_triplet);
-                if (domain == search_domain)
-                {
-                    found = true;
-                }
-            }
-        }
-    }
-    bool operator == (const Gtid& rhs) const
-    {
-        return domain == rhs.domain &&
-            server_id != SERVER_ID_UNKNOWN && server_id == rhs.server_id &&
-            sequence == rhs.sequence;
-    }
-    string to_string() const
-    {
-        std::stringstream ss;
-        if (server_id != SERVER_ID_UNKNOWN)
-        {
-            ss << domain << "-" << server_id << "-" << sequence;
-        }
-        return ss.str();
-    }
-private:
-    void parse_triplet(const char* str)
-    {
-        ss_debug(int rv = ) sscanf(str, "%" PRIu32 "-%" PRId64 "-%" PRIu64, &domain, &server_id, &sequence);
-        ss_dassert(rv == 3);
-    }
-};
-
-// Contains data returned by one row of SHOW ALL SLAVES STATUS
-class SlaveStatusInfo
-{
-public:
-    int64_t master_server_id;       /**< The master's server_id value. Valid ids are 32bit unsigned. -1 is
-                                     *   unread/error. */
-    string master_host;             /**< Master server host name. */
-    int master_port;                /**< Master server port. */
-    bool slave_io_running;          /**< Whether the slave I/O thread is running and connected. */
-    bool slave_sql_running;         /**< Whether or not the SQL thread is running. */
-    string master_log_file;         /**< Name of the master binary log file that the I/O thread is currently
-                                     *   reading from. */
-    uint64_t read_master_log_pos;   /**< Position up to which the I/O thread has read in the current master
-                                     *   binary log file. */
-    Gtid gtid_io_pos;               /**< Gtid I/O position of the slave thread. Only shows the triplet with
-                                     *   the current master domain. */
-    string last_error;              /**< Last IO or SQL error encountered. */
-
-    SlaveStatusInfo()
-        : master_server_id(SERVER_ID_UNKNOWN)
-        , master_port(0)
-        , slave_io_running(false)
-        , slave_sql_running(false)
-        , read_master_log_pos(0)
-    {}
-};
->>>>>>> d443e22d
 
 MariaDBMonitor::MariaDBMonitor(MXS_MONITOR* monitor_base)
     : monitor(monitor_base)
