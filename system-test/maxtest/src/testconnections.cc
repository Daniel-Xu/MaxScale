--- conflicted
+++ resolved
@@ -252,14 +252,6 @@
         exit(0);
     }
 
-<<<<<<< HEAD
-    if (m_init_maxscale)
-    {
-        init_maxscales();
-    }
-
-=======
->>>>>>> 87cb6f76
     if (backend_ssl)
     {
         tprintf("Configuring backends for ssl \n");
@@ -271,16 +263,12 @@
         }
     }
 
-<<<<<<< HEAD
+    if (m_init_maxscale)
+    {
+        init_maxscales();
+    }
+
     if (m_mdbci_called)
-=======
-    if (maxscale_init)
-    {
-        init_maxscales();
-    }
-
-    if (mdbci_call_needed)
->>>>>>> 87cb6f76
     {
         auto res = maxscales->ssh_output("maxscale --version-full", 0, false);
         if (res.rc != 0)
