--- conflicted
+++ resolved
@@ -227,7 +227,6 @@
                                          * the master after a multistatement query. */
     bool strict_sp_calls;               /**< Lock session to master after an SP call */
     bool retry_failed_reads;            /**< Retry failed reads on other servers */
-<<<<<<< HEAD
     int  max_slave_replication_lag;     /**< Maximum replication lag */
     int  rw_max_slave_conn_percent;     /**< Maximum percentage of slaves to use for each connection*/
     int  max_slave_connections;         /**< Maximum number of slaves for each connection*/
@@ -243,27 +242,9 @@
     bool     transaction_replay;        /**< Replay failed transactions */
     size_t   trx_max_size;              /**< Max transaction size for replaying */
     int64_t  trx_max_attempts;          /**< Maximum number of transaction replay attempts */
+    bool     trx_retry_on_deadlock;     /**< Replay the transaction if it ends up in a deadlock */
     bool     optimistic_trx;            /**< Enable optimistic transactions */
     bool     lazy_connect;              /**< Create connections only when needed */
-=======
-    int  connection_keepalive;          /**< Send pings to servers that have been idle
-                                         * for too long */
-    int max_slave_replication_lag;      /**< Maximum replication lag */
-    int rw_max_slave_conn_percent;      /**< Maximum percentage of slaves to use for
-                                         * each connection*/
-    int         max_slave_connections;  /**< Maximum number of slaves for each connection*/
-    bool        causal_reads;           /**< Enable causual read */
-    std::string causal_reads_timeout;   /**< Timeout, second parameter of function master_wait_gtid */
-    bool        master_reconnection;    /**< Allow changes in master server */
-    bool        delayed_retry;          /**< Delay routing if no target found */
-    uint64_t    delayed_retry_timeout;  /**< How long to delay until an error is returned */
-    bool        transaction_replay;     /**< Replay failed transactions */
-    size_t      trx_max_size;           /**< Max transaction size for replaying */
-    int64_t     trx_max_attempts;       /**< Maximum number of transaction replay attempts */
-    bool        trx_retry_on_deadlock;  /**< Replay the transaction if it ends up in a deadlock */
-    bool        optimistic_trx;         /**< Enable optimistic transactions */
-    bool        lazy_connect;           /**< Create connections only when needed */
->>>>>>> 3ed30327
 };
 
 /**
