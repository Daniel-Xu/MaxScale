--- conflicted
+++ resolved
@@ -4,11 +4,7 @@
  * Use of this software is governed by the Business Source License included
  * in the LICENSE.TXT file and at www.mariadb.com/bsl11.
  *
-<<<<<<< HEAD
- * Change Date: 2024-06-15
-=======
  * Change Date: 2024-07-07
->>>>>>> 44c04a5d
  *
  * On the date above, in accordance with the Business Source License, use
  * of this software will be governed by version 2 or later of the General
@@ -196,123 +192,9 @@
 
     const auto& auth_token = session->auth_token;   // Hex-form token sent by client.
 
-<<<<<<< HEAD
     bool empty_token = auth_token.empty();
     bool empty_pw = stored_pw_hash2.empty();
     if (empty_token || empty_pw)
-=======
-    if (client_auth_packet_size > MYSQL_AUTH_PACKET_BASE_SIZE)
-    {
-        /* Should have a username */
-        uint8_t* name = client_auth_packet + MYSQL_AUTH_PACKET_BASE_SIZE;
-        uint8_t* end = client_auth_packet + sizeof(client_auth_packet);
-        int user_length = 0;
-
-        while (name < end && *name)
-        {
-            name++;
-            user_length++;
-        }
-
-        if (name == end)
-        {
-            // The name is not null terminated
-            return false;
-        }
-
-        if (client_auth_packet_size > (MYSQL_AUTH_PACKET_BASE_SIZE + user_length + 1))
-        {
-            /* Extra 1 is for the terminating null after user name */
-            packet_length_used = MYSQL_AUTH_PACKET_BASE_SIZE + user_length + 1;
-            /*
-             * We should find an authentication token next
-             * One byte of packet is the length of authentication token
-             */
-            client_data->auth_token_len = client_auth_packet[packet_length_used];
-            packet_length_used++;
-
-            if (client_auth_packet_size
-                < (packet_length_used + client_data->auth_token_len))
-            {
-                /* Packet was too small to contain authentication token */
-                return false;
-            }
-            else
-            {
-                client_data->auth_token = (uint8_t*)MXS_MALLOC(client_data->auth_token_len);
-                if (!client_data->auth_token)
-                {
-                    /* Failed to allocate space for authentication token string */
-                    return false;
-                }
-                else
-                {
-                    memcpy(client_data->auth_token,
-                           client_auth_packet + packet_length_used,
-                           client_data->auth_token_len);
-                    packet_length_used += client_data->auth_token_len;
-
-                    // Database name may be next. It has already been read and is skipped.
-                    if (protocol->client_capabilities & GW_MYSQL_CAPABILITIES_CONNECT_WITH_DB)
-                    {
-                        if (!read_zstr(client_auth_packet, client_auth_packet_size,
-                                       &packet_length_used, NULL))
-                        {
-                            return false;
-                        }
-                    }
-
-                    // Authentication plugin name.
-                    if (protocol->client_capabilities & GW_MYSQL_CAPABILITIES_PLUGIN_AUTH)
-                    {
-                        int bytes_left = client_auth_packet_size - packet_length_used;
-                        if (bytes_left < 1)
-                        {
-                            return false;
-                        }
-                        else
-                        {
-                            char plugin_name[bytes_left];
-                            if (!read_zstr(client_auth_packet, client_auth_packet_size,
-                                           &packet_length_used, plugin_name))
-                            {
-                                return false;
-                            }
-                            else
-                            {
-                                // Check that the plugin is as expected. If not, make a note so the
-                                // authentication function switches the plugin. An empty auth plugin
-                                // name should be interpreted as the connector using the same plugin
-                                // we sent in the initial handshake.
-                                bool correct_auth = strcmp(plugin_name, DEFAULT_MYSQL_AUTH_PLUGIN) == 0
-                                    || *plugin_name == '\0';
-                                client_data->correct_authenticator = correct_auth;
-                                if (!correct_auth)
-                                {
-                                    // The switch attempt is done later but the message is clearest if
-                                    // logged at once.
-                                    MXS_INFO("Client '%s'@[%s] is using an unsupported authenticator "
-                                             "plugin '%s'. Trying to switch to '%s'.",
-                                             client_data->user, protocol->owner_dcb->remote, plugin_name,
-                                             DEFAULT_MYSQL_AUTH_PLUGIN);
-                                }
-                            }
-                        }
-                    }
-                    else
-                    {
-                        client_data->correct_authenticator = true;
-                    }
-                }
-            }
-        }
-        else
-        {
-            return false;
-        }
-    }
-    else if (client_data->auth_switch_sent)
->>>>>>> 44c04a5d
     {
         AuthRes rval;
         if (empty_token && empty_pw)
@@ -324,7 +206,7 @@
         {
             // Save reason of failure.
             rval.msg = empty_token ? "Client gave no password when one was expected" :
-                       "Client gave a password when none was expected";
+                "Client gave a password when none was expected";
         }
         return rval;
     }
@@ -453,22 +335,22 @@
 MXS_MODULE* MXS_CREATE_MODULE()
 {
     static MXS_MODULE info =
-        {
-            MXS_MODULE_API_AUTHENTICATOR,
-            MXS_MODULE_GA,
-            MXS_AUTHENTICATOR_VERSION,
-            "Standard MySQL/MariaDB authentication (mysql_native_password)",
-            "V2.1.0",
-            MXS_NO_MODULE_CAPABILITIES,     // Authenticator capabilities are in the instance object
-            &mxs::AuthenticatorApiGenerator<MariaDBAuthenticatorModule>::s_api,
-            NULL,       /* Process init. */
-            NULL,       /* Process finish. */
-            NULL,       /* Thread init. */
-            NULL,       /* Thread finish. */
-            {
-                {MXS_END_MODULE_PARAMS}
-            }
-        };
+    {
+        MXS_MODULE_API_AUTHENTICATOR,
+        MXS_MODULE_GA,
+        MXS_AUTHENTICATOR_VERSION,
+        "Standard MySQL/MariaDB authentication (mysql_native_password)",
+        "V2.1.0",
+        MXS_NO_MODULE_CAPABILITIES,         // Authenticator capabilities are in the instance object
+        &mxs::AuthenticatorApiGenerator<MariaDBAuthenticatorModule>::s_api,
+        NULL,           /* Process init. */
+        NULL,           /* Process finish. */
+        NULL,           /* Thread init. */
+        NULL,           /* Thread finish. */
+        {
+            {MXS_END_MODULE_PARAMS}
+        }
+    };
 
     return &info;
 }
