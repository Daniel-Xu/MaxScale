--- conflicted
+++ resolved
@@ -106,21 +106,11 @@
         m_state = State::STOPPING;
         close_reason = SESSION_CLOSE_HANDLEERROR_FAILED;
 
-<<<<<<< HEAD
         if (error)
         {
             // Write the error to the client before closing the DCB
             client_connection()->write(error);
         }
-=======
-    session->state = SESSION_STATE_STARTED;
-    mxb::atomic::add(&session->service->stats.n_sessions, 1, mxb::atomic::RELAXED);
-
-    MXS_INFO("Started %s client session [%" PRIu64 "] for '%s' from %s",
-             session->service->name(), session->ses_id,
-             session->client_dcb->user ? session->client_dcb->user : "<no user>",
-             session->client_dcb->remote);
->>>>>>> dc895e41
 
         DCB::close(client_dcb);
     }
@@ -171,28 +161,7 @@
 void session_close(MXS_SESSION* ses)
 {
     Session* session = static_cast<Session*>(ses);
-<<<<<<< HEAD
     session->close();
-=======
-    mxb_assert(session->refcount == 0);
-
-    session->state = SESSION_STATE_TO_BE_FREED;
-
-    if (session->client_dcb)
-    {
-        dcb_free_all_memory(session->client_dcb);
-        session->client_dcb = NULL;
-    }
-
-    if (this_unit.dump_statements == SESSION_DUMP_STATEMENTS_ON_CLOSE)
-    {
-        session_dump_statements(session);
-    }
-
-    session->state = SESSION_STATE_FREE;
-
-    delete session;
->>>>>>> dc895e41
 }
 
 /**
@@ -977,8 +946,8 @@
         m_retain_last_statements = this_unit.retain_last_statements;
     }
 
-    mxb::atomic::add(&service->stats.n_current, 1, mxb::atomic::RELAXED);
-    mxb_assert(service->stats.n_current >= 0);
+    mxb::atomic::add(&service->stats().n_current, 1, mxb::atomic::RELAXED);
+    mxb_assert(service->stats().n_current >= 0);
 }
 
 Session::~Session()
@@ -987,6 +956,7 @@
     mxb_assert(!m_down->is_open());
 
     mxb::atomic::add(&service->stats().n_current, -1, mxb::atomic::RELAXED);
+    mxb_assert(service->stats().n_current >= 0);
 
     if (client_dcb)
     {
@@ -999,12 +969,7 @@
         session_dump_statements(this);
     }
 
-<<<<<<< HEAD
     m_state = MXS_SESSION::State::FREE;
-=======
-    mxb::atomic::add(&service->stats.n_current, -1, mxb::atomic::RELAXED);
-    mxb_assert(service->stats.n_current >= 0);
->>>>>>> dc895e41
 }
 
 void Session::set_client_dcb(ClientDCB* dcb)
@@ -1460,7 +1425,6 @@
         rval = true;
         m_state = MXS_SESSION::State::STARTED;
         mxb::atomic::add(&service->stats().n_connections, 1, mxb::atomic::RELAXED);
-        mxb::atomic::add(&service->stats().n_current, 1, mxb::atomic::RELAXED);
 
         MXS_INFO("Started %s client session [%" PRIu64 "] for '%s' from %s",
                  service->name(), id(),
@@ -1498,7 +1462,6 @@
             log += s;
         }
 
-<<<<<<< HEAD
         MXS_NOTICE("Session log for session (%" PRIu64 "): \n%s ", id(), log.c_str());
     }
 }
@@ -1511,9 +1474,6 @@
     {
         // Something interrupted the routing and queued a response
         deliver_response();
-=======
-        MXS_NOTICE("Session log for session (%" PRIu64 "): \n%s ", ses_id, log.c_str());
->>>>>>> dc895e41
     }
 
     return rv;
@@ -1558,4 +1518,4 @@
     auto iter = std::find(m_backends_conns.begin(), m_backends_conns.end(), conn);
     mxb_assert(iter != m_backends_conns.end());
     m_backends_conns.erase(iter);
-}
+}