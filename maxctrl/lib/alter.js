/*
 * Copyright (c) 2016 MariaDB Corporation Ab
 *
 * Use of this software is governed by the Business Source License included
 * in the LICENSE.TXT file and at www.mariadb.com/bsl11.
 *
 * Change Date: 2025-02-16
 *
 * On the date above, in accordance with the Business Source License, use
 * of this software will be governed by version 2 or later of the General
 * Public License.
 */
require("./common.js")();

// TODO: Somehow query these lists from MaxScale

// List of service parameters that can be altered at runtime
const service_params = [
  "user",
  "passwd",
  "enable_root_user",
  "max_connections",
  "connection_timeout",
  "auth_all_servers",
  "optimize_wildcard",
  "strip_db_esc",
  "max_slave_connections",
  "max_slave_replication_lag",
  "retain_last_statements",
];

// List of maxscale parameters that can be altered at runtime
const maxscale_params = [
  "auth_connect_timeout",
  "auth_read_timeout",
  "auth_write_timeout",
  "admin_auth",
  "admin_log_auth_failures",
  "passive",
  "ms_timestamp",
  "skip_permission_checks",
  "query_retries",
  "query_retry_timeout",
  "retain_last_statements",
  "dump_last_statements",
];

function setFilters(host, argv) {
  if (argv.filters.length == 0) {
    // We're removing all filters from the service
    argv.filters = null;
  } else {
    // Convert the list into relationships
    argv.filters.forEach(function (value, i, arr) {
      arr[i] = { id: value, type: "filters" };
    });
  }

  var payload = {
    data: {
      id: argv.service,
      type: "services",
    },
  };

  _.set(payload, "data.relationships.filters.data", argv.filters);

  return doAsyncRequest(host, "services/" + argv.service, null, { method: "PATCH", body: payload });
}

function parseValue(value) {
  if (value == "true") {
    // JSON true
    return true;
  } else if (value == "false") {
    // JSON false
    return false;
  }

  var n = Number(value);

  if (!Number.isNaN(n)) {
    return n;
  }

  return value;
}

<<<<<<< HEAD
function processArgs(key, value, extra) {
  var arr = [key, value].concat(extra);

  if (arr.length % 2 != 0 || arr.findIndex((v) => v == "null" || v === "") != -1) {
    // Odd number of arguments or invalid value, return null for error
    return null;
  }
=======
function updateParams(host, resource, key, value, extra){
    var arr = [key, value].concat(extra)

    if (arr.length % 2 != 0) {
        return error('No value defined for parameter `' + extra[extra.length - 1] + '`')
    } else if (arr.findIndex(v => v === 'null' || v === '') != -1) {
        return error('Found empty or null value in parameter list: ' + JSON.stringify(arr))
    }
>>>>>>> 19066ae3

  var keys = arr.filter((v, i) => i % 2 == 0);
  var values = arr.filter((v, i) => i % 2 != 0);
  var params = {};

  keys.forEach((k, i) => {
    params[k] = parseValue(values[i]);
  });

<<<<<<< HEAD
  return params;
}

function updateParams(host, resource, key, value, extra) {
  var params = processArgs(key, value, extra);

  if (params) {
    return updateValue(host, resource, "data.attributes.parameters", params);
  } else {
    if (extra.length % 2 != 0) {
      return error("No value defined for parameter `" + extra[extra.length - 1] + "`");
    } else {
      return error("Invalid value");
    }
  }
=======
    return updateValue(host, resource, 'data.attributes.parameters', params)
>>>>>>> 19066ae3
}

exports.command = "alter <command>";
exports.desc = "Alter objects";
exports.handler = function () {};
exports.builder = function (yargs) {
  yargs
    .command(
      "server <server> <key> <value> [params...]",
      "Alter server parameters",
      function (yargs) {
        return yargs
          .epilog("To display the server parameters, execute `show server <server>`.")
          .usage("Usage: alter server <server> <key> <value> ...");
      },
      function (argv) {
        maxctrl(argv, function (host) {
          return updateParams(host, "servers/" + argv.server, argv.key, argv.value, argv.params);
        });
      }
    )
    .command(
      "monitor <monitor> <key> <value> [params...]",
      "Alter monitor parameters",
      function (yargs) {
        return yargs
          .epilog("To display the monitor parameters, execute `show monitor <monitor>`")
          .usage("Usage: alter monitor <monitor> <key> <value> ...");
      },
      function (argv) {
        maxctrl(argv, function (host) {
          return updateParams(host, "monitors/" + argv.monitor, argv.key, argv.value, argv.params);
        });
      }
    )
    .command(
      "service <service> <key> <value> [params...]",
      "Alter service parameters",
      function (yargs) {
        return yargs
          .epilog(
            "To display the service parameters, execute `show service <service>`. " +
              "Some routers support runtime configuration changes to all parameters. " +
              "Currently all readconnroute, readwritesplit and schemarouter parameters " +
              "can be changed at runtime. In addition to module specific parameters, " +
              "the following list of common service parameters can be altered at runtime:\n\n" +
              JSON.stringify(service_params, null, 4)
          )
          .usage("Usage: alter service <service> <key> <value> ...");
      },
      function (argv) {
        maxctrl(argv, function (host) {
          return updateParams(host, "services/" + argv.service, argv.key, argv.value, argv.params);
        });
      }
    )
    .command(
      "service-filters <service> [filters...]",
      "Alter filters of a service",
      function (yargs) {
        return yargs
          .epilog(
            "The order of the filters given as the second parameter will also be the order " +
              "in which queries pass through the filter chain. If no filters are given, all " +
              "existing filters are removed from the service." +
              "\n\n" +
              "For example, the command `maxctrl alter service filters my-service A B C` " +
              "will set the filter chain for the service `my-service` so that A gets the " +
              "query first after which it is passed to B and finally to C. This behavior is " +
              "the same as if the `filters=A|B|C` parameter was defined for the service."
          )
          .usage("Usage: alter service-filters <service> [filters...]");
      },
      function (argv) {
        maxctrl(argv, function (host) {
          return setFilters(host, argv);
        });
      }
    )
    .command(
      "logging <key> <value> [params...]",
      "Alter logging parameters",
      function (yargs) {
        return yargs
          .epilog("To display the logging parameters, execute `show logging`")
          .usage("Usage: alter logging <key> <value> ...");
      },
      function (argv) {
        maxctrl(argv, function (host) {
          return updateParams(host, "maxscale/logs", argv.key, argv.value, argv.params);
        });
      }
    )
    .command(
      "maxscale <key> <value> [params...]",
      "Alter MaxScale parameters",
      function (yargs) {
        return yargs
          .epilog(
            "To display the MaxScale parameters, execute `show maxscale`. " +
              "The following list of parameters can be altered at runtime:\n\n" +
              JSON.stringify(maxscale_params, null, 4)
          )
          .usage("Usage: alter maxscale <key> <value> ...");
      },
      function (argv) {
        maxctrl(argv, function (host) {
          return updateParams(host, "maxscale", argv.key, argv.value, argv.params);
        });
      }
    )
    .command(
      "user <name> <passwd>",
      "Alter admin user passwords",
      function (yargs) {
        return yargs
          .epilog(
            "Changes the password for a user. To change the user type, destroy the user and then create it again."
          )
          .usage("Usage: alter user <name> <password>");
      },
      function (argv) {
        maxctrl(argv, function (host) {
          var user = {
            data: {
              id: argv.name,
              type: "inet",
              attributes: {
                password: argv.passwd,
              },
            },
          };

          return doRequest(host, "users/inet/" + argv.name, null, { method: "PATCH", body: user });
        });
      }
    )
    .usage("Usage: alter <command>")
    .epilog(
      "Multiple values can be updated at a time by providing the parameter " +
        "name followed by the new value. For example, the following command " +
        "would change both the `address` and the `port` parameter of a server:\n\n" +
        "    alter server server1 address 127.0.0.1 port 3306\n\n" +
        "All alter commands except `alter user` and `alter service-filters` support multiple parameters."
    )
    .help()
    .wrap(null)
    .demandCommand(1, helpMsg);
};<|MERGE_RESOLUTION|>--- conflicted
+++ resolved
@@ -86,24 +86,14 @@
   return value;
 }
 
-<<<<<<< HEAD
-function processArgs(key, value, extra) {
+function updateParams(host, resource, key, value, extra) {
   var arr = [key, value].concat(extra);
 
-  if (arr.length % 2 != 0 || arr.findIndex((v) => v == "null" || v === "") != -1) {
-    // Odd number of arguments or invalid value, return null for error
-    return null;
-  }
-=======
-function updateParams(host, resource, key, value, extra){
-    var arr = [key, value].concat(extra)
-
-    if (arr.length % 2 != 0) {
-        return error('No value defined for parameter `' + extra[extra.length - 1] + '`')
-    } else if (arr.findIndex(v => v === 'null' || v === '') != -1) {
-        return error('Found empty or null value in parameter list: ' + JSON.stringify(arr))
-    }
->>>>>>> 19066ae3
+  if (arr.length % 2 != 0) {
+    return error("No value defined for parameter `" + extra[extra.length - 1] + "`");
+  } else if (arr.findIndex((v) => v === "null" || v === "") != -1) {
+    return error("Found empty or null value in parameter list: " + JSON.stringify(arr));
+  }
 
   var keys = arr.filter((v, i) => i % 2 == 0);
   var values = arr.filter((v, i) => i % 2 != 0);
@@ -113,25 +103,7 @@
     params[k] = parseValue(values[i]);
   });
 
-<<<<<<< HEAD
-  return params;
-}
-
-function updateParams(host, resource, key, value, extra) {
-  var params = processArgs(key, value, extra);
-
-  if (params) {
-    return updateValue(host, resource, "data.attributes.parameters", params);
-  } else {
-    if (extra.length % 2 != 0) {
-      return error("No value defined for parameter `" + extra[extra.length - 1] + "`");
-    } else {
-      return error("Invalid value");
-    }
-  }
-=======
-    return updateValue(host, resource, 'data.attributes.parameters', params)
->>>>>>> 19066ae3
+  return updateValue(host, resource, "data.attributes.parameters", params);
 }
 
 exports.command = "alter <command>";
