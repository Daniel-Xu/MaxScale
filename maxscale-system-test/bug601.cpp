/**
 * @file bug601.cpp regression case for bug 601 ("COM_CHANGE_USER fails with correct user/pwd if executed
 * during authentication")
 * - configure Maxscale.cnf to use only one thread
 * - in 100 parallel threads start to open/close session
 * - do change_user 2000 times
 * - check all change_user are ok
 * - check Mascale is alive
 */

/*
 *  Vilho Raatikka 2014-10-30 14:30:57 UTC
 *  If COM_CHANGE_USER is executed while backend protocol's state is not yet MYSQL_AUTH_RECV it will fail in
 * the backend.
 *
 *  If MaxScale uses multiple worked threads this occurs rarely and it would be possible to easily suspend
 * execution of COM_CHANGE_USER.
 *
 *  If MaxScale uses one worker thread then there's currently no way to suspend execution. It would require
 * thread to put current task on hold, complete authentication task and return to COM_CHANGE_USER execution.
 *
 *  In theory it is possible to add an event to client's DCB and let it become notified in the same way than
 * events that occur in sockets. It would have to be added first (not last) and ensure that no other command
 * is executed before it.
 *
 *  Since this is the only case known where this would be necessary, it could be enough to add a "pending auth
 * change" pointer in client's protocol object which would be checked before thread returns to epoll_wait
 * after completing the authentication.
 *  Comment 1 Massimiliano 2014-11-07 17:01:29 UTC
 *  Current code in develop branch let COM_CHANGE_USER work fine.
 *
 *  I noticed sometime a failed authentication issue using only.
 *  This because backend protocol's state is not yet MYSQL_AUTH_RECV and necessary data for succesfull backend
 * change user (such as scramble data from handshake) may be not available.
 *
 *
 *  I put a query before change_user and the issue doesn't appear: that's another proof.
 *  Comment 2 Vilho Raatikka 2014-11-13 15:54:15 UTC
 *  In gw_change_user->gw_send_change_user_to_backend authentication message was sent to backend server before
 * backend had its scramble data. That caused authentication to fail.
 *  Comment 3 Vilho Raatikka 2014-11-13 15:58:34 UTC
 *  if (func.auth ==)gw_change_user->gw_send_change_user_to_backend is called before backend has its scramble,
 * auth packet is set to backend's delauqueue instead of writing it to backend. When backend_write_delayqueue
 * is called COM_CHANGE_USER packets are rewritten with backend's current data.
 */


#include <iostream>
#include "testconnections.h"

using namespace std;

pthread_mutex_t mutex1 = PTHREAD_MUTEX_INITIALIZER;
int exit_flag = 0;

TestConnections* Test;

void* parall_traffic(void* ptr);


int main(int argc, char* argv[])
{
    int iterations = 1000;
    Test = new TestConnections(argc, argv);
    if (Test->smoke)
    {
        iterations = 100;
    }


    pthread_t parall_traffic1[100];

    Test->set_timeout(60);
    Test->repl->connect();
    Test->repl->execute_query_all_nodes((char*) "set global max_connect_errors=1000;");
    Test->repl->execute_query_all_nodes((char*) "set global max_connections=1000;");

    Test->maxscales->connect_maxscale(0);
    Test->tprintf("Creating one user 'user@%%'");
    execute_query_silent(Test->maxscales->conn_rwsplit[0], (char*) "DROP USER user@'%'");
    Test->try_query(Test->maxscales->conn_rwsplit[0], (char*) "CREATE USER user@'%%' identified by 'pass2'");
    Test->try_query(Test->maxscales->conn_rwsplit[0], (char*) "GRANT SELECT ON test.* TO user@'%%';");
    Test->try_query(Test->maxscales->conn_rwsplit[0], (char*) "FLUSH PRIVILEGES;");

    Test->tprintf("Starting parallel thread which opens/closes session in the loop");

    for (int j = 0; j < 25; j++)
    {
        pthread_create(&parall_traffic1[j], NULL, parall_traffic, NULL);
    }

    Test->tprintf("Doing change_user in the loop");
    for (int i = 0; i < iterations; i++)
    {
        Test->set_timeout(15);
<<<<<<< HEAD
        Test->add_result(mysql_change_user(Test->maxscales->conn_rwsplit[0], "user", "pass2", (char*) "test"),
                         "change_user failed! %",
                         mysql_error(Test->maxscales->conn_rwsplit[0]));
        Test->add_result(mysql_change_user(Test->maxscales->conn_rwsplit[0],
                                           Test->maxscales->user_name,
                                           Test->maxscales->password,
                                           (char*) "test"),
                         "change_user failed! %s",
                         mysql_error(Test->maxscales->conn_rwsplit[0]));
=======
        Test->add_result(mysql_change_user(Test->maxscales->conn_rwsplit[0], "user", "pass2", (char *) "test"),
                         "change_user failed! %s", mysql_error(Test->maxscales->conn_rwsplit[0]));
        Test->add_result(mysql_change_user(Test->maxscales->conn_rwsplit[0], Test->maxscales->user_name, Test->maxscales->password,
                                           (char *) "test"), "change_user failed! %s", mysql_error(Test->maxscales->conn_rwsplit[0]));
>>>>>>> b3d6e490
    }

    Test->tprintf("Waiting for all threads to finish");
    exit_flag = 1;
    for (int j = 0; j < 25; j++)
    {
        Test->set_timeout(30);
        pthread_join(parall_traffic1[j], NULL);
    }
    Test->tprintf("All threads are finished");
    Test->repl->flush_hosts();

    Test->tprintf("Change user to '%s' in order to be able to DROP user", Test->maxscales->user_name);
    Test->set_timeout(30);
    mysql_change_user(Test->maxscales->conn_rwsplit[0],
                      Test->maxscales->user_name,
                      Test->maxscales->password,
                      NULL);

    Test->tprintf("Dropping user", Test->maxscales->user_name);
    Test->try_query(Test->maxscales->conn_rwsplit[0], (char*) "DROP USER user@'%%';");
    Test->check_maxscale_alive(0);

    int rval = Test->global_result;
    delete Test;
    return rval;
}

void* parall_traffic(void* ptr)
{
    MYSQL* conn;
    while (exit_flag == 0)
    {
        conn = Test->maxscales->open_rwsplit_connection(0);
        mysql_close(conn);
        if (Test->backend_ssl)
        {
            sleep(1);
        }
    }
    return NULL;
}<|MERGE_RESOLUTION|>--- conflicted
+++ resolved
@@ -93,22 +93,10 @@
     for (int i = 0; i < iterations; i++)
     {
         Test->set_timeout(15);
-<<<<<<< HEAD
-        Test->add_result(mysql_change_user(Test->maxscales->conn_rwsplit[0], "user", "pass2", (char*) "test"),
-                         "change_user failed! %",
-                         mysql_error(Test->maxscales->conn_rwsplit[0]));
-        Test->add_result(mysql_change_user(Test->maxscales->conn_rwsplit[0],
-                                           Test->maxscales->user_name,
-                                           Test->maxscales->password,
-                                           (char*) "test"),
-                         "change_user failed! %s",
-                         mysql_error(Test->maxscales->conn_rwsplit[0]));
-=======
         Test->add_result(mysql_change_user(Test->maxscales->conn_rwsplit[0], "user", "pass2", (char *) "test"),
                          "change_user failed! %s", mysql_error(Test->maxscales->conn_rwsplit[0]));
         Test->add_result(mysql_change_user(Test->maxscales->conn_rwsplit[0], Test->maxscales->user_name, Test->maxscales->password,
                                            (char *) "test"), "change_user failed! %s", mysql_error(Test->maxscales->conn_rwsplit[0]));
->>>>>>> b3d6e490
     }
 
     Test->tprintf("Waiting for all threads to finish");
