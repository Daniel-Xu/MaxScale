#include <getopt.h>
#include <libgen.h>
#include <pthread.h>
#include <stdarg.h>
#include <sys/time.h>
#include <time.h>
#include <signal.h>
#include <execinfo.h>
#include <sys/stat.h>
#include <iostream>
#include <sstream>
#include <string>
#include <fstream>
#include <iostream>
#include <future>
#include <regex>
#include <maxbase/stacktrace.hh>

#include "mariadb_func.h"
#include "maxadmin_operations.h"
#include "sql_t1.h"
#include "testconnections.h"
#include "test_info.hh"
#include "envv.h"

using namespace mxb;
using std::cout;
using std::endl;
using std::string;

namespace maxscale
{

static bool start = true;
static bool check_nodes = true;
static bool manual_debug = false;
static std::string required_repl_version;
static std::string required_galera_version;
static bool restart_galera = false;
static bool require_galera = false;
static bool require_columnstore = false;
static bool multiple_maxscales = false;
}

static void perform_manual_action(const char* zMessage)
{
    std::cout << zMessage << " (press enter when done)." << std::endl;
    std::string not_used;
    std::getline(std::cin, not_used);
    std::cout << "Ok" << std::endl;
}

static void signal_set(int sig, void (* handler)(int))
{
    struct sigaction sigact = {};
    sigact.sa_handler = handler;

    do
    {
        errno = 0;
        sigaction(sig, &sigact, NULL);
    }
    while (errno == EINTR);
}

static int call_system(const char* command)
{
    int rv = system(command);

    if (rv == -1)
    {
        printf("error: Could not execute '%s'.\n", command);
    }

    return rv;
}

void sigfatal_handler(int i)
{
    dump_stacktrace();
    signal_set(i, SIG_DFL);
    raise(i);
}

void TestConnections::check_nodes(bool value)
{
    maxscale::check_nodes = value;
}

void TestConnections::skip_maxscale_start(bool value)
{
    maxscale::start = !value;
}

void TestConnections::multiple_maxscales(bool value)
{
    maxscale::multiple_maxscales = value;
}

void TestConnections::require_repl_version(const char* version)
{
    maxscale::required_repl_version = version;
}

void TestConnections::require_galera_version(const char* version)
{
    maxscale::required_galera_version = version;
}

void TestConnections::require_galera(bool value)
{
    maxscale::require_galera = value;
}

void TestConnections::require_columnstore(bool value)
{
    maxscale::require_columnstore = value;
}

void TestConnections::restart_galera(bool value)
{
    maxscale::restart_galera = value;
}

bool TestConnections::verbose = false;

TestConnections::TestConnections(int argc, char* argv[])
    : global_result(0)
    , smoke(true)
    , binlog_cmd_option(0)
    , ssl(false)
    , backend_ssl(false)
    , binlog_master_gtid(false)
    , binlog_slave_gtid(false)
    , no_clustrix(false)
    , threads(4)
    , use_ipv6(false)
{
    std::ios::sync_with_stdio(true);
    signal_set(SIGSEGV, sigfatal_handler);
    signal_set(SIGABRT, sigfatal_handler);
    signal_set(SIGFPE, sigfatal_handler);
    signal_set(SIGILL, sigfatal_handler);
#ifdef SIGBUS
    signal_set(SIGBUS, sigfatal_handler);
#endif
    gettimeofday(&start_time, NULL);

    repl = NULL;
    galera = NULL;
    maxscales = NULL;
    reinstall_maxscale = false;

    read_env();

    bool maxscale_init = true;

    static struct option long_options[] =
    {

        {"help",              no_argument,              0,                        'h'                },
        {"verbose",           no_argument,              0,                        'v'                },
        {"silent",            no_argument,              0,                        'n'                },
        {"quiet",             no_argument,              0,                        'q'                },
        {"no-maxscale-start", no_argument,              0,                        's'                },
        {"no-maxscale-init",  no_argument,              0,                        'i'                },
        {"no-nodes-check",    no_argument,              0,                        'r'                },
        {"restart-galera",    no_argument,              0,                        'g'                },
        {"no-timeouts",       no_argument,              0,                        'z'                },
        {"no-galera",         no_argument,              0,                        'y'                },
        {"local-maxscale",    optional_argument,        0,                        'l'                },
        {"reinstall-maxscale",no_argument,              0,                        'm'                },
        {0,                   0,                        0,                        0                  }
    };

    int c;
    int option_index = 0;

    while ((c = getopt_long(argc, argv, "hvnqsirgzyl::", long_options, &option_index)) != -1)
    {
        switch (c)
        {
        case 'v':
            verbose = true;
            break;

        case 'n':
            verbose = false;
            break;

        case 'q':
            if (!freopen("/dev/null", "w", stdout))
            {
                printf("warning: Could not redirect stdout to /dev/null.\n");
            }
            break;

        case 'h':
            {
                printf("Options:\n");

                struct option* o = long_options;

                while (o->name)
                {
                    printf("-%c, --%s\n", o->val, o->name);
                    ++o;
                }
                exit(0);
            }
            break;

        case 's':
            printf("Maxscale won't be started\n");
            maxscale::start = false;
            maxscale::manual_debug = true;
            break;

        case 'i':
            printf("Maxscale won't be started and Maxscale.cnf won't be uploaded\n");
            maxscale_init = false;
            break;

        case 'r':
            printf("Nodes are not checked before test and are not restarted\n");
            maxscale::check_nodes = false;
            break;

        case 'g':
            printf("Restarting Galera setup\n");
            maxscale::restart_galera = true;
            break;

        case 'z':
            m_enable_timeouts = false;
            break;

        case 'y':
            printf("Do not use Galera setup\n");
            no_galera = true;
            break;

        case 'l':
            {
                printf("MaxScale assumed to be running locally; "
                       "not started and logs not downloaded.");

                maxscale::start = false;
                maxscale::manual_debug = true;
                maxscale_init = false;
                m_no_maxscale_log_copy = true;
                m_local_maxscale = true;

                std::regex regex1("maxscale_000_network=[0-9]+\\.[0-9]+\\.[0-9]+\\.[0-9]+");
                std::string replace1("maxscale_000_network=127.0.0.1");
                network_config = regex_replace(network_config, regex1, replace1);

                std::regex regex2("maxscale_000_private_ip=[0-9]+\\.[0-9]+\\.[0-9]+\\.[0-9]+");
                std::string replace2("maxscale_000_private_ip=127.0.0.1");
                network_config = regex_replace(network_config, regex2, replace2);
            }
            break;

        case 'm':
            printf("Maxscale will be reinstalled");
            reinstall_maxscale = true;
            break;

        default:
            printf("UNKNOWN OPTION: %c\n", c);
            break;
        }
    }

    m_test_name = (optind < argc) ? argv[optind] : basename(argv[0]);
    set_template_and_labels();
    tprintf("Test: '%s', config template: '%s', labels: '%s'",
            m_test_name.c_str(), m_cnf_template_path.c_str(), m_labels.c_str());
    set_mdbci_labels();

    if (has_label(m_labels, "BACKEND_SSL"))
    {
        backend_ssl = true;
        tprintf("Test has BACKEND_SSL label");
    }

    std::string delimiter = std::string (",");
    size_t pos_start = 0, pos_end, delim_len = delimiter.length();
    std::string label;
    std::string mdbci_labels_c = m_mdbci_labels + delimiter;

    bool mdbci_call_needed = false;

    while ((pos_end = mdbci_labels_c.find (delimiter, pos_start)) != std::string::npos)
    {
        label = mdbci_labels_c.substr (pos_start, pos_end - pos_start);
        pos_start = pos_end + delim_len;
        if (configured_labels.find(label, 0) == std::string::npos)
        {
            mdbci_call_needed = true;
            tprintf("Machines with label '%s' are not running, MDBCI UP call is needed", label.c_str());
        }
        else if (verbose)
        {
            tprintf("Machines with label '%s' are running, MDBCI UP call is not needed", label.c_str());
        }
    }

    if (mdbci_call_needed)
    {
        if (call_mdbci(""))
        {
            exit(MDBCI_FAUILT);
        }
    }

    if (m_mdbci_labels.find(std::string("REPL_BACKEND")) == std::string::npos)
    {
        no_repl = true;
        if (verbose)
        {
            tprintf("No need to use Master/Slave");
        }
    }

    if (m_mdbci_labels.find(std::string("GALERA_BACKEND")) == std::string::npos)
    {
        no_galera = true;
        if (verbose)
        {
            tprintf("No need to use Galera");
        }
    }

    if (m_mdbci_labels.find(std::string("CLUSTRIX_BACKEND")) == std::string::npos)
    {
        no_clustrix = true;
        if (verbose)
        {
            tprintf("No need to use Clustrix");
        }
    }

    m_get_logs_command = (string)test_dir + "/get_logs.sh";

    sprintf(ssl_options,
            "--ssl-cert=%s/ssl-cert/client-cert.pem --ssl-key=%s/ssl-cert/client-key.pem",
            test_dir,
            test_dir);
    setenv("ssl_options", ssl_options, 1);

    if (maxscale::require_columnstore)
    {
        cout << "ColumnStore testing is not yet implemented, skipping test" << endl;
        exit(0);
    }

    std::future<bool> repl_future;
    std::future<bool> galera_future;

    if (!no_repl)
    {
        repl = new Mariadb_nodes("node", test_dir, verbose, network_config);
        repl->setup();
        repl->use_ipv6 = use_ipv6;
        repl->take_snapshot_command = m_take_snapshot_command.c_str();
        repl->revert_snapshot_command = m_revert_snapshot_command.c_str();
        repl_future = std::async(std::launch::async, &Mariadb_nodes::check_nodes, repl);
    }
    else
    {
        repl = NULL;
    }

    if (!no_galera)
    {
        galera = new Galera_nodes("galera", test_dir, verbose, network_config);
        galera->setup();
        galera->use_ipv6 = false;
        galera->take_snapshot_command = m_take_snapshot_command.c_str();
        galera->revert_snapshot_command = m_revert_snapshot_command.c_str();
        galera_future = std::async(std::launch::async, &Galera_nodes::check_nodes, galera);
    }
    else
    {
        galera = NULL;
    }

    if (!no_clustrix)
    {
        clustrix = new Clustrix_nodes("clustrix", test_dir, verbose, network_config);
        clustrix->setup();
        clustrix->use_ipv6 = false;
        clustrix->take_snapshot_command = m_take_snapshot_command.c_str();
        clustrix->revert_snapshot_command = m_revert_snapshot_command.c_str();
        clustrix->fix_replication();
    }
    else
    {
        clustrix = NULL;
    }

    maxscales = new Maxscales("maxscale", test_dir, verbose, network_config);
    maxscales->setup();

    bool maxscale_ok = maxscales->check_nodes();
    bool repl_ok = no_repl || repl_future.get();
    bool galera_ok = no_galera || galera_future.get();
    bool node_error = !maxscale_ok || !repl_ok || !galera_ok;
    bool initialize = false;

    if (node_error || too_many_maxscales())
    {
        initialize = true;
        tprintf("Recreating VMs: %s", node_error ? "node check failed" : "too many maxscales");

        if (call_mdbci("--recreate"))
        {
            exit(MDBCI_FAUILT);
        }
    }

    if (reinstall_maxscale)
    {
        initialize = true;

        if (reinstall_maxscales())
        {
            tprintf("Failed to install Maxscale: target is %s", m_target.c_str());
            exit(MDBCI_FAUILT);
        }
    }

    if (initialize)
    {
        std::string src = std::string(test_dir) + "/mdbci/add_core_cnf.sh";
        maxscales->copy_to_node(0, src.c_str(), maxscales->access_homedir[0]);
        maxscales->ssh_node_f(0, true, "%s/add_core_cnf.sh %s", maxscales->access_homedir[0],
                              verbose ? "verbose" : "");
    }


    maxscales->use_ipv6 = use_ipv6;
    maxscales->ssl = ssl;

    // Stop MaxScale to prevent it from interfering with the replication setup process
    if (!maxscale::manual_debug)
    {
        for (int i = 0; i < maxscales->N; i++)
        {
            maxscales->stop(i);
        }
    }

    if ((maxscale::restart_galera) && (galera))
    {
        galera->stop_nodes();
        galera->start_replication();
    }

    if (maxscale::check_nodes)
    {
        if (repl && !repl->fix_replication())
        {
            exit(BROKEN_VM_FAUILT);
        }
        if (galera && !galera->fix_replication())
        {
            exit(BROKEN_VM_FAUILT);
        }
    }

    if (repl && maxscale::required_repl_version.length())
    {
        int ver_repl_required = get_int_version(maxscale::required_repl_version);
        std::string ver_repl = repl->get_lowest_version();
        int int_ver_repl = get_int_version(ver_repl);

        if (int_ver_repl < ver_repl_required)
        {
            tprintf("Test requires a higher version of backend servers, skipping test.");
            tprintf("Required version: %s", maxscale::required_repl_version.c_str());
            tprintf("Master-slave version: %s", ver_repl.c_str());
            exit(0);
        }
    }

    if (galera && maxscale::required_galera_version.length())
    {
        int ver_galera_required = get_int_version(maxscale::required_galera_version);
        std::string ver_galera = galera->get_lowest_version();
        int int_ver_galera = get_int_version(ver_galera);

        if (int_ver_galera < ver_galera_required)
        {
            tprintf("Test requires a higher version of backend servers, skipping test.");
            tprintf("Required version: %s", maxscale::required_galera_version.c_str());
            tprintf("Galera version: %s", ver_galera.c_str());
            exit(0);
        }
    }

    if (maxscale_init)
    {
        init_maxscales();
    }

    if (backend_ssl)
    {
        tprintf("Configuring backends for ssl \n");
        repl->configure_ssl(true);
        if (galera)
        {
            galera->configure_ssl(false);
            galera->start_replication();
        }
    }

    if (mdbci_call_needed)
    {
        int ec;
        char * ver = maxscales->ssh_node_output(0, "maxscale --version-full", false, &ec);
        if (ec)
        {
            tprintf("Error retrival of Maxscale version info");
        }
        else
        {
            tprintf("Maxscale_full_version_start:\n%s\nMaxscale_full_version_end\n", ver);
        }
    }

    char str[1024];
    sprintf(str, "mkdir -p LOGS/%s", m_test_name.c_str());
    call_system(str);

    timeout = 999999999;
    set_log_copy_interval(999999999);
    pthread_create(&timeout_thread_p, NULL, timeout_thread, this);
    pthread_create(&log_copy_thread_p, NULL, log_copy_thread, this);
    tprintf("Starting test");
    gettimeofday(&start_time, NULL);
}

TestConnections::~TestConnections()
{
    for (auto& a : m_on_destroy)
    {
        a();
    }

    if (backend_ssl)
    {
        repl->disable_ssl();
        // galera->disable_ssl();
    }

    // stop all Maxscales to detect crashes on exit
    for (int i = 0; i < maxscales->N; i++)
    {
        stop_maxscale(i);
    }

    if (maxscales->use_valgrind)
    {
        sleep(15);      // sleep to let logs be written do disks
    }

    copy_all_logs();

    /* Temporary disable snapshot revert due to Galera failures
     *  if (global_result != 0 )
     *  {
     *   if (no_vm_revert)
     *   {
     *       tprintf("no_vm_revert flag is set, not reverting VMs\n");
     *   }
     *   else
     *   {
     *       tprintf("Reverting snapshot\n");
     *       revert_snapshot((char*) "clean");
     *   }
     *  }
     */

    if (repl)
    {
        delete repl;
    }
    if (galera)
    {
        delete galera;
    }

    if (maxscale::multiple_maxscales)
    {
        maxscales->stop_all();
    }

    if (global_result)
    {
        // This causes the test to fail if a core dump is found
        exit(1);
    }
}

void TestConnections::report_result(const char* format, va_list argp)
{
    timeval t2;
    gettimeofday(&t2, NULL);
    double elapsedTime = (t2.tv_sec - start_time.tv_sec);
    elapsedTime += (double) (t2.tv_usec - start_time.tv_usec) / 1000000.0;

    global_result += 1;

    printf("%04f: TEST_FAILED! ", elapsedTime);

    vprintf(format, argp);

    if (format[strlen(format) - 1] != '\n')
    {
        printf("\n");
    }
}

void TestConnections::add_result(bool result, const char* format, ...)
{
    if (result)
    {
        va_list argp;
        va_start(argp, format);
        report_result(format, argp);
        va_end(argp);
    }
}

void TestConnections::expect(bool result, const char* format, ...)
{
    if (!result)
    {
        va_list argp;
        va_start(argp, format);
        report_result(format, argp);
        va_end(argp);
    }
}

void TestConnections::read_mdbci_info()
{
    m_mdbci_vm_path = envvar_read_write_def_str("MDBCI_VM_PATH", "%s/vms/", getenv("HOME"));

    string cmd = "mkdir -p " + m_mdbci_vm_path;
    if (system(cmd.c_str()))
    {
        tprintf("Unable to create MDBCI VMs direcory '%s', exiting", m_mdbci_vm_path.c_str());
        exit(MDBCI_FAUILT);
    }
    m_mdbci_template = envvar_read_write_def_str("template", "default");
    m_target = envvar_read_write_def_str("target", "develop");

    m_mdbci_config_name = envvar_read_write_def_str("mdbci_config_name", "local");
    vm_path = m_mdbci_vm_path + "/" + m_mdbci_config_name;

    if (!m_mdbci_config_name.empty())
    {
        std::ifstream nc_file;
        nc_file.open(vm_path + "_network_config");
        std::stringstream strStream;
        strStream << nc_file.rdbuf();
        network_config = strStream.str();
        nc_file.close();

        nc_file.open(vm_path + "_configured_labels");
        std::stringstream strStream1;
        strStream1 << nc_file.rdbuf();
        configured_labels = strStream1.str();
        nc_file.close();
    }
    else
    {
        tprintf("The name of MDBCI configuration is not defined, exiting!");
        exit(1);
    }
    if (verbose)
    {
        tprintf(network_config.c_str());
    }
}

void TestConnections::read_env()
{
    read_mdbci_info();
    if (verbose)
    {
        printf("Reading test setup configuration from environmental variables\n");
    }

    ssl = readenv_bool("ssl", true);

    if (readenv_bool("mysql51_only", false) || readenv_bool("no_nodes_check", false))
    {
        maxscale::check_nodes = false;
    }

    if (readenv_bool("no_maxscale_start", false))
    {
        maxscale::start = false;
    }

    m_no_backend_log_copy = readenv_bool("no_backend_log_copy", false);
    m_no_maxscale_log_copy = readenv_bool("no_maxscale_log_copy", false);
    use_ipv6 = readenv_bool("use_ipv6", false);
    backend_ssl = readenv_bool("backend_ssl", false);
    smoke = readenv_bool("smoke", false);
    threads = readenv_int("threads", 4);
    m_use_snapshots = readenv_bool("use_snapshots", false);
    m_take_snapshot_command = envvar_read_write_def_str(
        "take_snapshot_command", "mdbci snapshot take --path-to-nodes %s --snapshot-name ",
        m_mdbci_config_name.c_str());
    m_revert_snapshot_command = envvar_read_write_def_str(
        "revert_snapshot_command", "mdbci snapshot revert --path-to-nodes %s --snapshot-name ",
        m_mdbci_config_name.c_str());
    no_vm_revert = readenv_bool("no_vm_revert", true);
}

void TestConnections::print_env()
{
    printf("Maxscale IP\t%s\n", maxscales->IP[0]);
    printf("Maxscale User name\t%s\n", maxscales->user_name);
    printf("Maxscale Password\t%s\n", maxscales->password);
    printf("Maxscale SSH key\t%s\n", maxscales->sshkey[0]);
    printf("Maxadmin password\t%s\n", maxscales->maxadmin_password[0]);
    printf("Access user\t%s\n", maxscales->access_user[0]);
    if (repl)
    {
        repl->print_env();
    }
    if (galera)
    {
        galera->print_env();
    }
}

/**
 * Set config template file and test labels.
 */
void TestConnections::set_template_and_labels()
{
    const TestDefinition* found = nullptr;
    for (int i = 0; test_definitions[i].name; i++)
    {
        auto* test = &test_definitions[i];
        if (test->name == m_test_name)
        {
            found = test;
            break;
        }
    }

    if (found)
    {
        m_cnf_template_path = found->config_template;
        m_labels = found->labels;
    }
    else
    {
        printf("Failed to find configuration template for test '%s', using default template '%s'.\n",
               m_test_name.c_str(), default_template);
        m_cnf_template_path = default_template;
    }

    if (m_labels.empty())
    {
        m_labels = "REPL_BACKEND";
    }
}

void TestConnections::process_template(int m, const string& cnf_template_path, const char* dest)
{
    struct stat stb;
    char str[4096];
    string template_file = cnf_template_path;

<<<<<<< HEAD
    char extended_template_file[1024 + 12];

    sprintf(template_file, "%s/cnf/maxscale.cnf.template.%s", test_dir, template_name.c_str());
    sprintf(extended_template_file, "%s.%03d", template_file, m);

    if (stat((char*)extended_template_file, &stb) == 0)
=======
    char extended_template_file[1024];
    sprintf(extended_template_file, "%s.%03d", cnf_template_path.c_str(), m);
    if (stat(extended_template_file, &stb) == 0)
>>>>>>> c6a9c8bb
    {
        template_file = extended_template_file;
    }

    tprintf("Template file is %s\n", template_file.c_str());

    sprintf(str, "cp %s maxscale.cnf", template_file.c_str());
    if (verbose)
    {
        tprintf("Executing '%s' command\n", str);
    }
    if (system(str) != 0)
    {
        tprintf("Error copying maxscale.cnf template\n");
        return;
    }

    if (backend_ssl)
    {
        tprintf("Adding ssl settings\n");
        system("sed -i \"s|type=server|type=server\\nssl=required\\nssl_cert=/###access_homedir###/certs/client-cert.pem\\nssl_key=/###access_homedir###/certs/client-key.pem\\nssl_ca_cert=/###access_homedir###/certs/ca.pem\\nssl_cert_verify_depth=9\\nssl_version=MAX|g\" maxscale.cnf");
    }

    sprintf(str, "sed -i \"s/###threads###/%d/\"  maxscale.cnf", threads);
    system(str);

    Mariadb_nodes * mdn[3];
    char * IPcnf;
    mdn[0] = repl;
    mdn[1] = galera;
    mdn[2] = clustrix;
    int i, j;
    int mdn_n = 3;

    for (j = 0; j < mdn_n; j++)
    {
        if (mdn[j])
        {
            for (i = 0; i < mdn[j]->N; i++)
            {
                if (mdn[j]->use_ipv6)
                {
                    IPcnf = mdn[j]->IP6[i];
                }
                else
                {
                    IPcnf = mdn[j]->IP_private[i];
                }
                sprintf(str, "sed -i \"s/###%s_server_IP_%0d###/%s/\" maxscale.cnf",
                        mdn[j]->prefix, i + 1, IPcnf);
                system(str);

                sprintf(str, "sed -i \"s/###%s_server_port_%0d###/%d/\" maxscale.cnf",
                        mdn[j]->prefix, i + 1, mdn[j]->port[i]);
                system(str);
            }

            sprintf(str, "sed -i \"s/###%s###/%s/\" maxscale.cnf", mdn[j]->cnf_server_name.c_str(), mdn[j]->cnf_servers().c_str());
            system(str);
            sprintf(str, "sed -i \"s/###%s_line###/%s/\" maxscale.cnf", mdn[j]->cnf_server_name.c_str(), mdn[j]->cnf_servers_line().c_str());
            system(str);

            mdn[j]->connect();
            execute_query(mdn[j]->nodes[0], (char *) "CREATE DATABASE IF NOT EXISTS test");
            mdn[j]->close_connections();
        }
    }

    sprintf(str, "sed -i \"s/###access_user###/%s/g\" maxscale.cnf", maxscales->access_user[m]);
    system(str);

    sprintf(str, "sed -i \"s|###access_homedir###|%s|g\" maxscale.cnf", maxscales->access_homedir[m]);
    system(str);

    if (repl && repl->v51)
    {
        system("sed -i \"s/###repl51###/mysql51_replication=true/g\" maxscale.cnf");
    }
    maxscales->copy_to_node_legacy((char *) "maxscale.cnf", (char *) dest, m);
}

void TestConnections::init_maxscales()
{
    // Always initialize the first MaxScale
    init_maxscale(0);

    if (maxscale::multiple_maxscales)
    {
        for (int i = 1; i < maxscales->N; i++)
        {
            init_maxscale(i);
        }
    }
}

void TestConnections::init_maxscale(int m)
{
    process_template(m, m_cnf_template_path, maxscales->access_homedir[m]);
    if (maxscales->ssh_node_f(m, true, "test -d %s/certs", maxscales->access_homedir[m]))
    {
        tprintf("SSL certificates not found, copying to maxscale");
        maxscales->ssh_node_f(m,
                              true,
                              "rm -rf %s/certs;mkdir -m a+wrx %s/certs;",
                              maxscales->access_homedir[m],
                              maxscales->access_homedir[m]);

        char str[4096];
        char dtr[4096];
        sprintf(str, "%s/ssl-cert/*", test_dir);
        sprintf(dtr, "%s/certs/", maxscales->access_homedir[m]);
        maxscales->copy_to_node_legacy(str, dtr, m);
        sprintf(str, "cp %s/ssl-cert/* .", test_dir);
        call_system(str);
        maxscales->ssh_node_f(m, true, "chmod -R a+rx %s;", maxscales->access_homedir[m]);
    }

    maxscales->ssh_node_f(m,
                          true,
                          "cp maxscale.cnf %s;"
                          "iptables -F INPUT;"
                          "rm -rf %s/*.log /tmp/core* /dev/shm/* /var/lib/maxscale/maxscale.cnf.d/ /var/lib/maxscale/*;",
                          maxscales->maxscale_cnf[m],
                          maxscales->maxscale_log_dir[m]);
    if (maxscale::start)
    {
        maxscales->restart_maxscale(m);
        maxscales->ssh_node_f(m,
                              true,
                              "maxctrl api get maxscale/debug/monitor_wait");
    }
    else
    {
        maxscales->stop_maxscale(m);
    }
}

void TestConnections::copy_one_mariadb_log(Mariadb_nodes* nrepl, int i, std::string filename)
{
    auto log_retrive_commands =
    {
        "cat /var/lib/mysql/*.err",
        "cat /var/log/syslog | grep mysql",
        "cat /var/log/messages | grep mysql"
    };

    int j = 1;

    for (auto cmd : log_retrive_commands)
    {
        auto output = nrepl->ssh_output(cmd, i).second;

        if (!output.empty())
        {
            std::ofstream outfile(filename + std::to_string(j++));

            if (outfile)
            {
                outfile << output;
            }
        }
    }
}

int TestConnections::copy_mariadb_logs(Mariadb_nodes* nrepl,
                                       const char* prefix,
                                       std::vector<std::thread>& threads)
{
    int local_result = 0;

    if (nrepl)
    {
        for (int i = 0; i < nrepl->N; i++)
        {
            // Do not copy MariaDB logs in case of local backend
            if (strcmp(nrepl->IP[i], "127.0.0.1") != 0)
            {
                char str[4096];
                sprintf(str, "LOGS/%s/%s%d_mariadb_log", m_test_name.c_str(), prefix, i);
                threads.emplace_back(&TestConnections::copy_one_mariadb_log, this, nrepl, i, str);
            }
        }
    }

    return local_result;
}

int TestConnections::copy_all_logs()
{
    set_timeout(300);

    char str[PATH_MAX + 1];
    sprintf(str, "mkdir -p LOGS/%s", m_test_name.c_str());
    call_system(str);

    std::vector<std::thread> threads;

    if (!m_no_backend_log_copy)
    {
        copy_mariadb_logs(repl, "node", threads);
        copy_mariadb_logs(galera, "galera", threads);
    }

    int rv = 0;

    if (!m_no_maxscale_log_copy)
    {
        rv = copy_maxscale_logs(0);
    }

    for (auto& a : threads)
    {
        a.join();
    }

    return rv;
}
int TestConnections::copy_maxscale_logs(double timestamp)
{
    char log_dir[PATH_MAX + 1024];
    char log_dir_i[sizeof(log_dir) + 1024];
    char sys[sizeof(log_dir_i) + 1024];
    if (timestamp == 0)
    {
        sprintf(log_dir, "LOGS/%s", m_test_name.c_str());
    }
    else
    {
        sprintf(log_dir, "LOGS/%s/%04f", m_test_name.c_str(), timestamp);
    }
    for (int i = 0; i < maxscales->N; i++)
    {
        sprintf(log_dir_i, "%s/%03d", log_dir, i);
        sprintf(sys, "mkdir -p %s", log_dir_i);
        call_system(sys);
        if (strcmp(maxscales->IP[i], "127.0.0.1") != 0)
        {
            int rc = maxscales->ssh_node_f(i, true,
                                           "rm -rf %s/logs;"
                                           "mkdir %s/logs;"
                                           "cp %s/*.log %s/logs/;"
                                           "cp /tmp/core* %s/logs/;"
                                           "cp %s %s/logs/;"
                                           "chmod 777 -R %s/logs;"
                                           "ls /tmp/core* && exit 42;",
                                           maxscales->access_homedir[i],
                                           maxscales->access_homedir[i],
                                           maxscales->maxscale_log_dir[i],
                                           maxscales->access_homedir[i],
                                           maxscales->access_homedir[i],
                                           maxscales->maxscale_cnf[i],
                                           maxscales->access_homedir[i],
                                           maxscales->access_homedir[i]);
            sprintf(sys, "%s/logs/*", maxscales->access_homedir[i]);
            maxscales->copy_from_node(i, sys, log_dir_i);
            expect(rc != 42, "Test should not generate core files");
        }
        else
        {
            maxscales->ssh_node_f(i, true, "cp %s/*.logs %s/", maxscales->maxscale_log_dir[i], log_dir_i);
            maxscales->ssh_node_f(i, true, "cp /tmp/core* %s/", log_dir_i);
            maxscales->ssh_node_f(i, true, "cp %s %s/", maxscales->maxscale_cnf[i], log_dir_i);
            maxscales->ssh_node_f(i, true, "chmod a+r -R %s", log_dir_i);
        }
    }
    return 0;
}

int TestConnections::copy_all_logs_periodic()
{
    timeval t2;
    gettimeofday(&t2, NULL);
    double elapsedTime = (t2.tv_sec - start_time.tv_sec);
    elapsedTime += (double) (t2.tv_usec - start_time.tv_usec) / 1000000.0;

    return copy_maxscale_logs(elapsedTime);
}

int TestConnections::prepare_binlog(int m)
{
    char version_str[1024] = "";
    repl->connect();
    find_field(repl->nodes[0], "SELECT @@version", "@@version", version_str);
    tprintf("Master server version '%s'", version_str);

    if (*version_str
        && strstr(version_str, "10.0") == NULL
        && strstr(version_str, "10.1") == NULL
        && strstr(version_str, "10.2") == NULL)
    {
        add_result(maxscales->ssh_node_f(m,
                                         true,
                                         "sed -i \"s/,mariadb10-compatibility=1//\" %s",
                                         maxscales->maxscale_cnf[m]),
                   "Error editing maxscale.cnf");
    }

    if (!m_local_maxscale)
    {
        tprintf("Removing all binlog data from Maxscale node");
        add_result(maxscales->ssh_node_f(m, true, "rm -rf %s", maxscales->maxscale_binlog_dir[m]),
                   "Removing binlog data failed");

        tprintf("Creating binlog dir");
        add_result(maxscales->ssh_node_f(m, true, "mkdir -p %s", maxscales->maxscale_binlog_dir[m]),
                   "Creating binlog data dir failed");
        tprintf("Set 'maxscale' as a owner of binlog dir");
        add_result(maxscales->ssh_node_f(m,
                                         false,
                                         "%s mkdir -p %s; %s chown maxscale:maxscale -R %s",
                                         maxscales->access_sudo[m],
                                         maxscales->maxscale_binlog_dir[m],
                                         maxscales->access_sudo[m],
                                         maxscales->maxscale_binlog_dir[m]),
                   "directory ownership change failed");
    }
    else
    {
        perform_manual_action("Remove all local binlog data");
    }

    return 0;
}

int TestConnections::start_binlog(int m)
{
    char sys1[4096];
    MYSQL* binlog;
    char log_file[256];
    char log_pos[256];
    char cmd_opt[256];

    int i;
    int global_result = 0;
    bool no_pos;

    no_pos = repl->no_set_pos;

    switch (binlog_cmd_option)
    {
    case 1:
        sprintf(cmd_opt, "--binlog-checksum=CRC32");
        break;

    case 2:
        sprintf(cmd_opt, "--binlog-checksum=NONE");
        break;

    default:
        sprintf(cmd_opt, " ");
    }

    repl->stop_nodes();

    if (!m_local_maxscale)
    {
        binlog =
            open_conn_no_db(maxscales->binlog_port[m], maxscales->IP[m], repl->user_name, repl->password,
                            ssl);
        execute_query(binlog, "stop slave");
        execute_query(binlog, "reset slave all");
        mysql_close(binlog);

        tprintf("Stopping maxscale\n");
        add_result(maxscales->stop_maxscale(m), "Maxscale stopping failed\n");
    }
    else
    {
        perform_manual_action(
            "Perform the equivalent of 'STOP SLAVE; RESET SLAVE ALL' and stop local Maxscale");
    }

    for (i = 0; i < repl->N; i++)
    {
        repl->start_node(i, cmd_opt);
    }
    sleep(5);

    tprintf("Connecting to all backend nodes\n");
    repl->connect();

    tprintf("Stopping everything\n");
    for (i = 0; i < repl->N; i++)
    {
        execute_query(repl->nodes[i], "stop slave");
        execute_query(repl->nodes[i], "reset slave all");
        execute_query(repl->nodes[i], "reset master");
    }
    prepare_binlog(m);
    tprintf("Testing binlog when MariaDB is started with '%s' option\n", cmd_opt);

    if (!m_local_maxscale)
    {
        tprintf("ls binlog data dir on Maxscale node\n");
        add_result(maxscales->ssh_node_f(m, true, "ls -la %s/", maxscales->maxscale_binlog_dir[m]),
                   "ls failed\n");
    }

    if (binlog_master_gtid)
    {
        // GTID to connect real Master
        tprintf("GTID for connection 1st slave to master!\n");
        try_query(repl->nodes[1], "stop slave");
        try_query(repl->nodes[1], "SET @@global.gtid_slave_pos=''");
        sprintf(sys1,
                "CHANGE MASTER TO MASTER_HOST='%s', MASTER_PORT=%d, MASTER_USER='repl', MASTER_PASSWORD='repl', MASTER_USE_GTID=Slave_pos",
                repl->IP_private[0],
                repl->port[0]);
        try_query(repl->nodes[1], "%s", sys1);
        try_query(repl->nodes[1], "start slave");
    }
    else
    {
        tprintf("show master status\n");
        find_field(repl->nodes[0], (char*) "show master status", (char*) "File", &log_file[0]);
        find_field(repl->nodes[0], (char*) "show master status", (char*) "Position", &log_pos[0]);
        tprintf("Real master file: %s\n", log_file);
        tprintf("Real master pos : %s\n", log_pos);

        tprintf("Stopping first slave (node 1)\n");
        try_query(repl->nodes[1], "stop slave;");
        // repl->no_set_pos = true;
        repl->no_set_pos = false;
        tprintf("Configure first backend slave node to be slave of real master\n");
        repl->set_slave(repl->nodes[1], repl->IP_private[0], repl->port[0], log_file, log_pos);
    }

    if (!m_local_maxscale)
    {
        tprintf("Starting back Maxscale\n");
        add_result(maxscales->start_maxscale(m), "Maxscale start failed\n");
    }
    else
    {
        perform_manual_action("Start Maxscale");
    }

    tprintf("Connecting to MaxScale binlog router (with any DB)\n");
    binlog =
        open_conn_no_db(maxscales->binlog_port[m], maxscales->IP[m], repl->user_name, repl->password, ssl);

    add_result(mysql_errno(binlog), "Error connection to binlog router %s\n", mysql_error(binlog));

    if (binlog_master_gtid)
    {
        // GTID to connect real Master
        tprintf("GTID for connection binlog router to master!\n");
        try_query(binlog, "stop slave");
        try_query(binlog, "SET @@global.gtid_slave_pos=''");
        sprintf(sys1,
                "CHANGE MASTER TO MASTER_HOST='%s', MASTER_PORT=%d, MASTER_USER='repl', MASTER_PASSWORD='repl', MASTER_USE_GTID=Slave_pos",
                repl->IP_private[0],
                repl->port[0]);
        try_query(binlog, "%s", sys1);
    }
    else
    {
        repl->no_set_pos = true;
        tprintf("configuring Maxscale binlog router\n");
        repl->set_slave(binlog, repl->IP_private[0], repl->port[0], log_file, log_pos);
    }
    // ssl between binlog router and Master
    if (backend_ssl)
    {
        sprintf(sys1,
                "CHANGE MASTER TO master_ssl_cert='%s/certs/client-cert.pem', master_ssl_ca='%s/certs/ca.pem', master_ssl=1, master_ssl_key='%s/certs/client-key.pem'",
                maxscales->access_homedir[m],
                maxscales->access_homedir[m],
                maxscales->access_homedir[m]);
        tprintf("Configuring Master ssl: %s\n", sys1);
        try_query(binlog, "%s", sys1);
    }
    try_query(binlog, "start slave");
    try_query(binlog, "show slave status");

    if (binlog_slave_gtid)
    {
        tprintf("GTID for connection slaves to binlog router!\n");
        tprintf("Setup all backend nodes except first one to be slaves of binlog Maxscale node\n");
        fflush(stdout);
        for (i = 2; i < repl->N; i++)
        {
            try_query(repl->nodes[i], "stop slave");
            try_query(repl->nodes[i], "SET @@global.gtid_slave_pos=''");
            sprintf(sys1,
                    "CHANGE MASTER TO MASTER_HOST='%s', MASTER_PORT=%d, MASTER_USER='repl', MASTER_PASSWORD='repl', MASTER_USE_GTID=Slave_pos",
                    maxscales->IP_private[m],
                    maxscales->binlog_port[m]);
            try_query(repl->nodes[i], "%s", sys1);
            try_query(repl->nodes[i], "start slave");
        }
    }
    else
    {
        repl->no_set_pos = false;

        // get Master status from Maxscale binlog
        tprintf("show master status\n");
        find_field(binlog, (char*) "show master status", (char*) "File", &log_file[0]);
        find_field(binlog, (char*) "show master status", (char*) "Position", &log_pos[0]);

        tprintf("Maxscale binlog master file: %s\n", log_file);
        tprintf("Maxscale binlog master pos : %s\n", log_pos);

        tprintf("Setup all backend nodes except first one to be slaves of binlog Maxscale node\n");
        fflush(stdout);
        for (i = 2; i < repl->N; i++)
        {
            try_query(repl->nodes[i], "stop slave");
            repl->set_slave(repl->nodes[i], maxscales->IP_private[m], maxscales->binlog_port[m], log_file, log_pos);
        }
    }

    repl->close_connections();
    try_query(binlog, "show slave status");
    mysql_close(binlog);
    repl->no_set_pos = no_pos;
    return global_result;
}

bool TestConnections::replicate_from_master(int m)
{
    bool rval = true;

    /** Stop the binlogrouter */
    MYSQL* conn = open_conn_no_db(maxscales->binlog_port[m],
                                  maxscales->IP[m],
                                  repl->user_name,
                                  repl->password,
                                  ssl);
    execute_query_silent(conn, "stop slave");
    mysql_close(conn);

    repl->execute_query_all_nodes("STOP SLAVE");

    /** Clean up MaxScale directories */
    maxscales->stop_maxscale(m);
    prepare_binlog(m);
    maxscales->start_maxscale(m);

    char log_file[256] = "";
    char log_pos[256] = "4";

    repl->connect();
    execute_query(repl->nodes[0], "RESET MASTER");

    conn = open_conn_no_db(maxscales->binlog_port[m], maxscales->IP[m], repl->user_name, repl->password, ssl);

    if (find_field(repl->nodes[0], "show master status", "File", log_file)
        || repl->set_slave(conn, repl->IP_private[0], repl->port[0], log_file, log_pos)
        || execute_query(conn, "start slave"))
    {
        rval = false;
    }

    mysql_close(conn);

    return rval;
}

void TestConnections::revert_replicate_from_master()
{
    char log_file[256] = "";

    repl->connect();
    execute_query(repl->nodes[0], "RESET MASTER");
    find_field(repl->nodes[0], "show master status", "File", log_file);

    for (int i = 1; i < repl->N; i++)
    {
        repl->set_slave(repl->nodes[i], repl->IP_private[0], repl->port[0], log_file, (char*)"4");
        execute_query(repl->nodes[i], "start slave");
    }
}

int TestConnections::start_mm(int m)
{
    int i;
    char log_file1[256];
    char log_pos1[256];
    char log_file2[256];
    char log_pos2[256];

    tprintf("Stopping maxscale\n");
    int global_result = maxscales->stop_maxscale(m);

    tprintf("Stopping all backend nodes\n");
    global_result += repl->stop_nodes();

    for (i = 0; i < 2; i++)
    {
        tprintf("Starting back node %d\n", i);
        global_result += repl->start_node(i, (char*) "");
    }

    repl->connect();
    for (i = 0; i < 2; i++)
    {
        execute_query(repl->nodes[i], "stop slave");
        execute_query(repl->nodes[i], "reset master");
    }

    execute_query(repl->nodes[0], "SET GLOBAL READ_ONLY=ON");

    find_field(repl->nodes[0], (char*) "show master status", (char*) "File", log_file1);
    find_field(repl->nodes[0], (char*) "show master status", (char*) "Position", log_pos1);

    find_field(repl->nodes[1], (char*) "show master status", (char*) "File", log_file2);
    find_field(repl->nodes[1], (char*) "show master status", (char*) "Position", log_pos2);

    repl->set_slave(repl->nodes[0], repl->IP_private[1], repl->port[1], log_file2, log_pos2);
    repl->set_slave(repl->nodes[1], repl->IP_private[0], repl->port[0], log_file1, log_pos1);

    repl->close_connections();

    tprintf("Starting back Maxscale\n");
    global_result += maxscales->start_maxscale(m);

    return global_result;
}

bool TestConnections::log_matches(int m, const char* pattern)
{

    // Replace single quotes with wildcard characters, should solve most problems
    std::string p = pattern;
    for (auto& a : p)
    {
        if (a == '\'')
        {
            a = '.';
        }
    }

    return maxscales->ssh_node_f(m, true, "grep '%s' /var/log/maxscale/maxscale*.log", p.c_str()) == 0;
}

void TestConnections::log_includes(int m, const char* pattern)
{
    add_result(!log_matches(m, pattern), "Log does not match pattern '%s'", pattern);
}

void TestConnections::log_excludes(int m, const char* pattern)
{
    add_result(log_matches(m, pattern), "Log matches pattern '%s'", pattern);
}

static int read_log(const char* name, char** err_log_content_p)
{
    FILE* f;
    *err_log_content_p = NULL;
    char* err_log_content;
    f = fopen(name, "rb");
    if (f != NULL)
    {

        int prev = ftell(f);
        fseek(f, 0L, SEEK_END);
        long int size = ftell(f);
        fseek(f, prev, SEEK_SET);
        err_log_content = (char*)malloc(size + 2);
        if (err_log_content != NULL)
        {
            fread(err_log_content, 1, size, f);
            for (int i = 0; i < size; i++)
            {
                if (err_log_content[i] == 0)
                {
                    // printf("null detected at position %d\n", i);
                    err_log_content[i] = '\n';
                }
            }
            // printf("s=%ld\n", strlen(err_log_content));
            err_log_content[size] = '\0';
            // printf("s=%ld\n", strlen(err_log_content));
            * err_log_content_p = err_log_content;
            fclose(f);
            return 0;
        }
        else
        {
            printf("Error allocationg memory for the log\n");
            return 1;
        }
    }
    else
    {
        printf ("Error reading log %s \n", name);
        return 1;
    }
}

int TestConnections::find_connected_slave(int m, int* global_result)
{
    int conn_num;
    int all_conn = 0;
    int current_slave = -1;
    repl->connect();
    for (int i = 0; i < repl->N; i++)
    {
        conn_num = get_conn_num(repl->nodes[i], maxscales->ip(m), maxscales->hostname[m], (char*) "test");
        tprintf("connections to %d: %u\n", i, conn_num);
        if ((i == 0) && (conn_num != 1))
        {
            tprintf("There is no connection to master\n");
            *global_result = 1;
        }
        all_conn += conn_num;
        if ((i != 0) && (conn_num != 0))
        {
            current_slave = i;
        }
    }
    if (all_conn != 2)
    {
        tprintf("total number of connections is not 2, it is %d\n", all_conn);
        *global_result = 1;
    }
    tprintf("Now connected slave node is %d (%s)\n", current_slave, repl->IP[current_slave]);
    repl->close_connections();
    return current_slave;
}

int TestConnections::find_connected_slave1(int m)
{
    int conn_num;
    int all_conn = 0;
    int current_slave = -1;
    repl->connect();
    for (int i = 0; i < repl->N; i++)
    {
        conn_num = get_conn_num(repl->nodes[i], maxscales->ip(m), maxscales->hostname[m], (char*) "test");
        tprintf("connections to %d: %u\n", i, conn_num);
        all_conn += conn_num;
        if ((i != 0) && (conn_num != 0))
        {
            current_slave = i;
        }
    }
    tprintf("Now connected slave node is %d (%s)\n", current_slave, repl->IP[current_slave]);
    repl->close_connections();
    return current_slave;
}

int TestConnections::check_maxscale_processes(int m, int expected)
{
    const char* ps_cmd = maxscales->use_valgrind ?
        "ps ax | grep valgrind | grep maxscale | grep -v grep | wc -l" :
        "ps -C maxscale | grep maxscale | wc -l";

    int exit_code;
    char* maxscale_num = maxscales->ssh_node_output(m, ps_cmd, false, &exit_code);

    if ((maxscale_num == NULL) || (exit_code != 0))
    {
        return -1;
    }
    char* nl = strchr(maxscale_num, '\n');
    if (nl)
    {
        *nl = '\0';
    }

    if (atoi(maxscale_num) != expected)
    {
        tprintf("%s maxscale processes detected, trying again in 5 seconds\n", maxscale_num);
        sleep(5);
        maxscale_num = maxscales->ssh_node_output(m, ps_cmd, false, &exit_code);

        if (atoi(maxscale_num) != expected)
        {
            add_result(1, "Number of MaxScale processes is not %d, it is %s\n", expected, maxscale_num);
        }
    }

    return exit_code;
}

int TestConnections::stop_maxscale(int m)
{
    int res = maxscales->stop_maxscale(m);
    check_maxscale_processes(m, 0);
    fflush(stdout);
    return res;
}

int TestConnections::start_maxscale(int m)
{
    int res = maxscales->start_maxscale(m);
    check_maxscale_processes(m, 1);
    fflush(stdout);
    return res;
}

int TestConnections::check_maxscale_alive(int m)
{
    int gr = global_result;
    set_timeout(10);
    tprintf("Connecting to Maxscale\n");
    add_result(maxscales->connect_maxscale(m), "Can not connect to Maxscale\n");
    tprintf("Trying simple query against all sevices\n");
    tprintf("RWSplit \n");
    set_timeout(10);
    try_query(maxscales->conn_rwsplit[m], "show databases;");
    tprintf("ReadConn Master \n");
    set_timeout(10);
    try_query(maxscales->conn_master[m], "show databases;");
    tprintf("ReadConn Slave \n");
    set_timeout(10);
    try_query(maxscales->conn_slave[m], "show databases;");
    set_timeout(10);
    maxscales->close_maxscale_connections(m);
    add_result(global_result - gr, "Maxscale is not alive\n");
    stop_timeout();
    check_maxscale_processes(m, 1);

    return global_result - gr;
}

int TestConnections::test_maxscale_connections(int m, bool rw_split, bool rc_master, bool rc_slave)
{
    int rval = 0;
    int rc;

    tprintf("Testing RWSplit, expecting %s\n", (rw_split ? "success" : "failure"));
    rc = execute_query(maxscales->conn_rwsplit[m], "select 1");
    if ((rc == 0) != rw_split)
    {
        tprintf("Error: Query %s\n", (rw_split ? "failed" : "succeeded"));
        rval++;
    }

    tprintf("Testing ReadConnRoute Master, expecting %s\n", (rc_master ? "success" : "failure"));
    rc = execute_query(maxscales->conn_master[m], "select 1");
    if ((rc == 0) != rc_master)
    {
        tprintf("Error: Query %s", (rc_master ? "failed" : "succeeded"));
        rval++;
    }

    tprintf("Testing ReadConnRoute Slave, expecting %s\n", (rc_slave ? "success" : "failure"));
    rc = execute_query(maxscales->conn_slave[m], "select 1");
    if ((rc == 0) != rc_slave)
    {
        tprintf("Error: Query %s", (rc_slave ? "failed" : "succeeded"));
        rval++;
    }
    return rval;
}


int TestConnections::create_connections(int m,
                                        int conn_N,
                                        bool rwsplit_flag,
                                        bool master_flag,
                                        bool slave_flag,
                                        bool galera_flag)
{
    int i;
    int local_result = 0;
    MYSQL* rwsplit_conn[conn_N];
    MYSQL* master_conn[conn_N];
    MYSQL* slave_conn[conn_N];
    MYSQL* galera_conn[conn_N];


    tprintf("Opening %d connections to each router\n", conn_N);
    for (i = 0; i < conn_N; i++)
    {
        set_timeout(20);

        if (verbose)
        {
            tprintf("opening %d-connection: ", i + 1);
        }

        if (rwsplit_flag)
        {
            if (verbose)
            {
                printf("RWSplit \t");
            }

            rwsplit_conn[i] = maxscales->open_rwsplit_connection(m);
            if (!rwsplit_conn[i])
            {
                local_result++;
                tprintf("RWSplit connection failed\n");
            }
        }
        if (master_flag)
        {
            if (verbose)
            {
                printf("ReadConn master \t");
            }

            master_conn[i] = maxscales->open_readconn_master_connection(m);
            if (mysql_errno(master_conn[i]) != 0)
            {
                local_result++;
                tprintf("ReadConn master connection failed, error: %s\n", mysql_error(master_conn[i]));
            }
        }
        if (slave_flag)
        {
            if (verbose)
            {
                printf("ReadConn slave \t");
            }

            slave_conn[i] = maxscales->open_readconn_slave_connection(m);
            if (mysql_errno(slave_conn[i]) != 0)
            {
                local_result++;
                tprintf("ReadConn slave connection failed, error: %s\n", mysql_error(slave_conn[i]));
            }
        }
        if (galera_flag)
        {
            if (verbose)
            {
                printf("Galera \n");
            }

            galera_conn[i] =
                open_conn(4016, maxscales->IP[m], maxscales->user_name, maxscales->password, ssl);
            if (mysql_errno(galera_conn[i]) != 0)
            {
                local_result++;
                tprintf("Galera connection failed, error: %s\n", mysql_error(galera_conn[i]));
            }
        }
    }
    for (i = 0; i < conn_N; i++)
    {
        set_timeout(20);

        if (verbose)
        {
            tprintf("Trying query against %d-connection: ", i + 1);
        }

        if (rwsplit_flag)
        {
            if (verbose)
            {
                tprintf("RWSplit \t");
            }
            local_result += execute_query(rwsplit_conn[i], "select 1;");
        }
        if (master_flag)
        {
            if (verbose)
            {
                tprintf("ReadConn master \t");
            }
            local_result += execute_query(master_conn[i], "select 1;");
        }
        if (slave_flag)
        {
            if (verbose)
            {
                tprintf("ReadConn slave \t");
            }
            local_result += execute_query(slave_conn[i], "select 1;");
        }
        if (galera_flag)
        {
            if (verbose)
            {
                tprintf("Galera \n");
            }
            local_result += execute_query(galera_conn[i], "select 1;");
        }
    }

    // global_result += check_pers_conn(Test, pers_conn_expected);
    tprintf("Closing all connections\n");
    for (i = 0; i < conn_N; i++)
    {
        set_timeout(20);
        if (rwsplit_flag)
        {
            mysql_close(rwsplit_conn[i]);
        }
        if (master_flag)
        {
            mysql_close(master_conn[i]);
        }
        if (slave_flag)
        {
            mysql_close(slave_conn[i]);
        }
        if (galera_flag)
        {
            mysql_close(galera_conn[i]);
        }
    }
    stop_timeout();

    return local_result;
}

int TestConnections::get_client_ip(int m, char* ip)
{
    int ret = 1;
    auto c = maxscales->rwsplit(m);

    if (c.connect())
    {
        std::string host = c.field("SELECT host FROM information_schema.processlist WHERE id = connection_id()");
        strcpy(ip, host.c_str());
        ret = 0;
    }

    return ret;
}

int TestConnections::set_timeout(long int timeout_seconds)
{
    if (m_enable_timeouts)
    {
        timeout = timeout_seconds;
    }
    return 0;
}

int TestConnections::set_log_copy_interval(long int interval_seconds)
{
    log_copy_to_go = interval_seconds;
    log_copy_interval = interval_seconds;
    return 0;
}

int TestConnections::stop_timeout()
{
    timeout = 999999999;
    return 0;
}

void TestConnections::tprintf(const char* format, ...)
{
    timeval t2;
    gettimeofday(&t2, NULL);
    double elapsedTime = (t2.tv_sec - start_time.tv_sec);
    elapsedTime += (double) (t2.tv_usec - start_time.tv_usec) / 1000000.0;

    struct tm tm_now;
    localtime_r(&t2.tv_sec, &tm_now);
    unsigned int msec = t2.tv_usec / 1000;

    printf("%02u:%02u:%02u.%03u %04f: ", tm_now.tm_hour, tm_now.tm_min, tm_now.tm_sec, msec, elapsedTime);

    va_list argp;
    va_start(argp, format);
    vprintf(format, argp);
    va_end(argp);

    /** Add a newline if the message doesn't have one */
    if (format[strlen(format) - 1] != '\n')
    {
        printf("\n");
    }

    fflush(stdout);
    fflush(stderr);
}

void TestConnections::log_printf(const char* format, ...)
{
    va_list argp;
    va_start(argp, format);
    int n = vsnprintf(nullptr, 0, format, argp);
    va_end(argp);

    va_start(argp, format);
    char buf[n + 1];
    vsnprintf(buf, sizeof(buf), format, argp);
    va_end(argp);

    maxscales->ssh_node_f(0, true, "echo '--- %s ---' >> /var/log/maxscale/maxscale.log", buf);
    tprintf("%s", buf);
}

int TestConnections::get_master_server_id(int m)
{
    int master_id = -1;
    MYSQL* conn = maxscales->open_rwsplit_connection(m);
    char str[100];
    if (find_field(conn, "SELECT @@server_id, @@last_insert_id;", "@@server_id", str) == 0)
    {
        char* endptr = NULL;
        auto colvalue = strtol(str, &endptr, 0);
        if (endptr && *endptr == '\0')
        {
            master_id = colvalue;
        }
    }
    mysql_close(conn);
    return master_id;
}
void* timeout_thread(void* ptr)
{
    TestConnections* Test = (TestConnections*) ptr;
    struct timespec tim;
    while (Test->timeout > 0)
    {
        tim.tv_sec = 1;
        tim.tv_nsec = 0;
        nanosleep(&tim, NULL);
        Test->timeout--;
    }
    Test->tprintf("\n **** Timeout! *** \n");
    Test->~TestConnections();
    exit(250);
}

void* log_copy_thread(void* ptr)
{
    TestConnections* Test = (TestConnections*) ptr;
    struct timespec tim;
    while (true)
    {
        while (Test->log_copy_to_go > 0)
        {
            tim.tv_sec = 1;
            tim.tv_nsec = 0;
            nanosleep(&tim, NULL);
            Test->log_copy_to_go--;
        }
        Test->log_copy_to_go = Test->log_copy_interval;
        Test->tprintf("\n **** Copying all logs *** \n");
        Test->copy_all_logs_periodic();
    }

    return NULL;
}

int TestConnections::insert_select(int m, int N)
{
    int result = 0;

    tprintf("Create t1\n");
    set_timeout(30);
    create_t1(maxscales->conn_rwsplit[m]);

    tprintf("Insert data into t1\n");
    set_timeout(N * 16 + 30);
    insert_into_t1(maxscales->conn_rwsplit[m], N);
    stop_timeout();
    repl->sync_slaves();

    tprintf("SELECT: rwsplitter\n");
    set_timeout(30);
    result += select_from_t1(maxscales->conn_rwsplit[m], N);

    tprintf("SELECT: master\n");
    set_timeout(30);
    result += select_from_t1(maxscales->conn_master[m], N);

    tprintf("SELECT: slave\n");
    set_timeout(30);
    result += select_from_t1(maxscales->conn_slave[m], N);

    return result;
}

int TestConnections::use_db(int m, char* db)
{
    int local_result = 0;
    char sql[100];

    sprintf(sql, "USE %s;", db);
    set_timeout(20);
    tprintf("selecting DB '%s' for rwsplit\n", db);
    local_result += execute_query(maxscales->conn_rwsplit[m], "%s", sql);
    tprintf("selecting DB '%s' for readconn master\n", db);
    local_result += execute_query(maxscales->conn_slave[m], "%s", sql);
    tprintf("selecting DB '%s' for readconn slave\n", db);
    local_result += execute_query(maxscales->conn_master[m], "%s", sql);
    for (int i = 0; i < repl->N; i++)
    {
        tprintf("selecting DB '%s' for direct connection to node %d\n", db, i);
        local_result += execute_query(repl->nodes[i], "%s", sql);
    }
    return local_result;
}

int TestConnections::check_t1_table(int m, bool presence, char* db)
{
    const char* expected = presence ? "" : "NOT";
    const char* actual = presence ? "NOT" : "";
    int start_result = global_result;

    add_result(use_db(m, db), "use db failed\n");
    stop_timeout();
    repl->sync_slaves();

    tprintf("Checking: table 't1' should %s be found in '%s' database\n", expected, db);
    set_timeout(30);
    int exists = check_if_t1_exists(maxscales->conn_rwsplit[m]);

    if (exists == presence)
    {
        tprintf("RWSplit: ok\n");
    }
    else
    {
        add_result(1, "Table t1 is %s found in '%s' database using RWSplit\n", actual, db);
    }

    set_timeout(30);
    exists = check_if_t1_exists(maxscales->conn_master[m]);

    if (exists == presence)
    {
        tprintf("ReadConn master: ok\n");
    }
    else
    {
        add_result(1,
                   "Table t1 is %s found in '%s' database using Readconnrouter with router option master\n",
                   actual,
                   db);
    }

    set_timeout(30);
    exists = check_if_t1_exists(maxscales->conn_slave[m]);

    if (exists == presence)
    {
        tprintf("ReadConn slave: ok\n");
    }
    else
    {
        add_result(1,
                   "Table t1 is %s found in '%s' database using Readconnrouter with router option slave\n",
                   actual,
                   db);
    }


    for (int i = 0; i < repl->N; i++)
    {
        set_timeout(30);
        exists = check_if_t1_exists(repl->nodes[i]);
        if (exists == presence)
        {
            tprintf("Node %d: ok\n", i);
        }
        else
        {
            add_result(1,
                       "Table t1 is %s found in '%s' database using direct connect to node %d\n",
                       actual,
                       db,
                       i);
        }
    }

    stop_timeout();

    return global_result - start_result;
}

int TestConnections::try_query(MYSQL* conn, const char* format, ...)
{
    va_list valist;

    va_start(valist, format);
    int message_len = vsnprintf(NULL, 0, format, valist);
    va_end(valist);

    char sql[message_len + 1];

    va_start(valist, format);
    vsnprintf(sql, sizeof(sql), format, valist);
    va_end(valist);

    int res = execute_query_silent(conn, sql, false);
    add_result(res,
               "Query '%.*s%s' failed!\n",
               message_len < 100 ? message_len : 100,
               sql,
               message_len < 100 ? "" : "...");
    return res;
}

int TestConnections::try_query_all(int m, const char* sql)
{
    return try_query(maxscales->conn_rwsplit[m], "%s", sql)
           + try_query(maxscales->conn_master[m], "%s", sql)
           + try_query(maxscales->conn_slave[m], "%s", sql);
}

StringSet TestConnections::get_server_status(const char* name)
{
    std::set<std::string> rval;
    int rc;
    char* res = maxscales->ssh_node_output_f(0, true, &rc, "maxadmin list servers|grep \'%s\'", name);
    char* pipe = strrchr(res, '|');

    if (res && pipe)
    {
        pipe++;
        char* tok = strtok(pipe, ",");

        while (tok)
        {
            char* p = tok;
            char* end = strchr(tok, '\n');
            if (!end)
            {
                end = strchr(tok, '\0');
            }

            // Trim leading whitespace
            while (p < end && isspace(*p))
            {
                p++;
            }

            // Trim trailing whitespace
            while (end > tok && isspace(*end))
            {
                *end-- = '\0';
            }

            rval.insert(p);
            tok = strtok(NULL, ",\n");
        }

        free(res);
    }

    return rval;
}

int TestConnections::list_dirs(int m)
{
    for (int i = 0; i < repl->N; i++)
    {
        tprintf("ls on node %d\n", i);
        repl->ssh_node(i, (char*) "ls -la /var/lib/mysql", true);
        fflush(stdout);
    }
    tprintf("ls maxscale \n");
    maxscales->ssh_node(m, "ls -la /var/lib/maxscale/", true);
    fflush(stdout);
    return 0;
}

void TestConnections::check_current_operations(int m, int value)
{
    char value_str[512];
    sprintf(value_str, "%d", value);

    for (int i = 0; i < repl->N; i++)
    {
        char command[512];
        sprintf(command, "show server server%d", i + 1);
        add_result(maxscales->check_maxadmin_param(m, command, "Current no. of operations:", value_str),
                   "Current no. of operations is not %s",
                   value_str);
    }
}

void TestConnections::check_current_connections(int m, int value)
{
    char value_str[512];
    sprintf(value_str, "%d", value);

    for (int i = 0; i < repl->N; i++)
    {
        char command[512];
        sprintf(command, "show server server%d", i + 1);
        add_result(maxscales->check_maxadmin_param(m, command, "Current no. of conns:", value_str),
                   "Current no. of conns is not %s",
                   value_str);
    }
}

int TestConnections::take_snapshot(char* snapshot_name)
{
    char str[m_take_snapshot_command.length() + strlen(snapshot_name) + 2];
    sprintf(str, "%s %s", m_take_snapshot_command.c_str(), snapshot_name);
    return call_system(str);
}

int TestConnections::revert_snapshot(char* snapshot_name)
{
    char str[m_revert_snapshot_command.length() + strlen(snapshot_name) + 2];
    sprintf(str, "%s %s", m_revert_snapshot_command.c_str(), snapshot_name);
    return call_system(str);
}

bool TestConnections::test_bad_config(int m, const string& config)
{
    process_template(m, config, "/tmp/");

    // Set the timeout to prevent hangs with configurations that work
    set_timeout(20);

    return maxscales->ssh_node_f(m,
                                 true,
                                 "cp /tmp/maxscale.cnf /etc/maxscale.cnf; pkill -9 maxscale; "
                                 "maxscale -U maxscale -lstdout &> /dev/null && sleep 1 && pkill -9 maxscale")
           == 0;
}
int TestConnections::call_mdbci(const char * options)
{
    struct stat buf;
    string filepath = m_mdbci_vm_path + "/" + m_mdbci_config_name;
    if (stat(filepath.c_str(), &buf))
    {
        if (process_mdbci_template())
        {
            tprintf("Failed to generate MDBCI virtual machines template");
            return 1;
        }
        if (system((std::string("mdbci --override --template ") +
                    vm_path +
                    std::string(".json generate ") +
                    m_mdbci_config_name).c_str() ))
        {
            tprintf("MDBCI failed to generate virtual machines description");
            return 1;
        }
        if (system((std::string("cp -r ") +
                    std::string(test_dir) +
                    std::string("/mdbci/cnf ") +
                    std::string(vm_path) +
                    std::string("/")).c_str()))
        {
            tprintf("Failed to copy my.cnf files");
            return 1;
        }
    }

    if (system((std::string("mdbci up ") +
               m_mdbci_config_name +
               std::string(" --labels ") +
               m_mdbci_labels +
               std::string(" ") +
               std::string(options)).c_str() ))
    {
        tprintf("MDBCI failed to bring up virtual machines");
        return 1;
    }

    std::string team_keys = readenv("team_keys", "~/.ssh/id_rsa.pub");
    string cmd = "mdbci public_keys --key " + team_keys + " " + m_mdbci_config_name;
    system(cmd.c_str());
    read_env();
    if (repl)
    {
        repl->read_basic_env();
    }
    if (galera)
    {
        galera->read_basic_env();
    }
    if (maxscales)
    {
        maxscales->read_basic_env();
    }
    return 0;
}

int TestConnections::process_mdbci_template()
{
    char * product = readenv("product", "mariadb");
    char * box = readenv("box", "centos_7_libvirt");
    char * __attribute__((unused)) backend_box = readenv("backend_box", "%s", box);
    char * version = readenv("version", "10.3");
    char * __attribute__((unused)) target = readenv("target", "develop");
    char * __attribute__((unused)) vm_memory = readenv("vm_memory", "2048");
    char * __attribute__((unused)) galera_version = readenv("galera_version", "%s", version);

    if (strcmp(product, "mysql") == 0 )
    {
        setenv("cnf_path",
               (vm_path + std::string("/cnf/mysql56/")).c_str(),
               1);
    }
    else
    {
        setenv("cnf_path",
               (vm_path + std::string("/cnf/")).c_str(),
               1);
    }

    std::string name = std::string(test_dir) +
        std::string("/mdbci/templates/") +
        m_mdbci_template +
        std::string(".json.template");

    std::string sys = std::string("envsubst < ") +
                      name +
                      std::string(" > ") +
                      vm_path +
                      std::string(".json");
    if (verbose)
    {
        std::cout << sys << std::endl;
    }
    return system(sys.c_str());
}

std::string dump_status(const StringSet& current, const StringSet& expected)
{
    std::stringstream ss;
    ss << "Current status: (";

    for (const auto& a : current)
    {
        ss << a << ",";
    }

    ss << ") Expected status: (";

    for (const auto& a : expected)
    {
        ss << a << ",";
    }

    ss << ")";

    return ss.str();
}
int TestConnections::reinstall_maxscales()
{
    char sys[m_target.length() + m_mdbci_config_name.length() + strlen(maxscales->prefix) + 70];
    for (int i = 0; i < maxscales->N; i++)
    {
        printf("Installing Maxscale on node %d\n", i);
        //TODO: make it via MDBCI and compatible with any distro
        maxscales->ssh_node(i, "yum remove maxscale -y", true);
        maxscales->ssh_node(i, "yum clean all", true);

        sprintf(sys, "mdbci install_product --product maxscale_ci --product-version %s %s/%s_%03d",
                m_target.c_str(), m_mdbci_config_name.c_str(), maxscales->prefix, i);
        if (system(sys))
        {
            return 1;
        }
    }
    return 0;
}

bool TestConnections::too_many_maxscales() const
{
    return maxscales->N < 2 && m_mdbci_labels.find("SECOND_MAXSCALE") != std::string::npos;
}<|MERGE_RESOLUTION|>--- conflicted
+++ resolved
@@ -781,18 +781,9 @@
     char str[4096];
     string template_file = cnf_template_path;
 
-<<<<<<< HEAD
     char extended_template_file[1024 + 12];
-
-    sprintf(template_file, "%s/cnf/maxscale.cnf.template.%s", test_dir, template_name.c_str());
-    sprintf(extended_template_file, "%s.%03d", template_file, m);
-
-    if (stat((char*)extended_template_file, &stb) == 0)
-=======
-    char extended_template_file[1024];
     sprintf(extended_template_file, "%s.%03d", cnf_template_path.c_str(), m);
     if (stat(extended_template_file, &stb) == 0)
->>>>>>> c6a9c8bb
     {
         template_file = extended_template_file;
     }
