/*
 * Copyright (c) 2016 MariaDB Corporation Ab
 *
 * Use of this software is governed by the Business Source License included
 * in the LICENSE.TXT file and at www.mariadb.com/bsl11.
 *
 * Change Date: 2024-08-24
 *
 * On the date above, in accordance with the Business Source License, use
 * of this software will be governed by version 2 or later of the General
 * Public License.
 */

/**
 * @file session.c  - A representation of the session within the gateway.
 */
#include <maxscale/session.hh>

#include <inttypes.h>
#include <stdio.h>
#include <stdlib.h>
#include <unistd.h>
#include <string.h>
#include <errno.h>
#include <algorithm>
#include <string>
#include <sstream>

#include <maxbase/atomic.hh>
#include <maxbase/host.hh>
#include <maxbase/alloc.h>
#include <maxscale/clock.h>
#include <maxscale/cn_strings.hh>
#include <maxscale/dcb.hh>
#include <maxscale/housekeeper.h>
#include <maxscale/json_api.hh>
#include <maxscale/listener.hh>
#include <maxscale/modutil.hh>
#include <maxscale/poll.hh>
#include <maxscale/router.hh>
#include <maxscale/routingworker.hh>
#include <maxscale/service.hh>
#include <maxscale/utils.h>
#include <maxscale/protocol/mariadb/mysql.hh>

#include "internal/filter.hh"
#include "internal/session.hh"
#include "internal/server.hh"
#include "internal/service.hh"

using std::string;
using std::stringstream;
using maxbase::Worker;
using namespace maxscale;

namespace
{

struct
{
    /* Global session id counter. Must be updated atomically. Value 0 is reserved for
     *  dummy/unused sessions.
     */
    uint64_t                  next_session_id;
    uint32_t                  retain_last_statements;
    session_dump_statements_t dump_statements;
    uint32_t                  session_trace;
} this_unit =
{
    1,
    0,
    SESSION_DUMP_STATEMENTS_NEVER,
    0
};
}

// static
const int Session::N_LOAD;

MXS_SESSION::MXS_SESSION(const std::string& host, SERVICE* service)
    : m_state(MXS_SESSION::State::CREATED)
    , m_id(session_get_next_id())
    , m_worker(mxs::RoutingWorker::get_current())
    , m_host(host)
    , client_dcb(nullptr)
    , stats{time(0)}
    , service(service)
    , refcount(1)
    , qualifies_for_pooling(false)
    , response{}
    , close_reason(SESSION_CLOSE_NONE)
    , load_active(false)
{
    mxs_rworker_register_session(this);
}

MXS_SESSION::~MXS_SESSION()
{
    MXB_AT_DEBUG(bool removed = ) mxs_rworker_deregister_session(this);
    mxb_assert(removed);
}

void MXS_SESSION::kill(GWBUF* error)
{
    if (!m_killed && (m_state == State::CREATED || m_state == State::STARTED))
    {
        mxb_assert(!client_connection()->dcb()->is_closed());
        m_killed = true;
        close_reason = SESSION_CLOSE_HANDLEERROR_FAILED;

        if (m_state == State::STARTED)
        {
            // This signals the rest of the system that the session has started the shutdown procedure.
            // Currently it mainly affects debug assertions inside the protocol code.
            m_state = State::STOPPING;
        }

        if (error)
        {
            // Write the error to the client before closing the DCB
            client_connection()->write(error);
        }

        DCB::close(client_dcb);
    }
}

MXS_SESSION::ProtocolData* MXS_SESSION::protocol_data() const
{
    return m_protocol_data.get();
}

void MXS_SESSION::set_protocol_data(std::unique_ptr<ProtocolData> new_data)
{
    m_protocol_data = std::move(new_data);
}

bool session_start(MXS_SESSION* ses)
{
    Session* session = static_cast<Session*>(ses);
    return session->start();
}

void Session::link_backend_connection(mxs::BackendConnection* conn)
{
    auto dcb = conn->dcb();
    mxb_assert(dcb->owner == m_client_conn->dcb()->owner);
    mxb_assert(dcb->role() == DCB::Role::BACKEND);

    mxb::atomic::add(&refcount, 1);
    dcb->reset(this);
    add_backend_conn(conn);
}

void Session::unlink_backend_connection(mxs::BackendConnection* conn)
{
    remove_backend_conn(conn);
    session_put_ref(this);
}

void session_close(MXS_SESSION* ses)
{
    Session* session = static_cast<Session*>(ses);
    session->close();
}

/**
 * Deallocate the specified session
 *
 * @param session       The session to deallocate
 */
static void session_free(MXS_SESSION* session)
{
    MXS_INFO("Stopped %s client session [%" PRIu64 "]", session->service->name(), session->id());
    Service* service = static_cast<Service*>(session->service);

    delete static_cast<Session*>(session);
}

/**
 * Convert a session state to a string representation
 *
 * @param state         The session state
 * @return A string representation of the session state
 */
const char* session_state_to_string(MXS_SESSION::State state)
{
    switch (state)
    {
    case MXS_SESSION::State::CREATED:
        return "Session created";

    case MXS_SESSION::State::STARTED:
        return "Session started";

    case MXS_SESSION::State::STOPPING:
        return "Stopping session";

    case MXS_SESSION::State::FAILED:
        return "Session creation failed";

    case MXS_SESSION::State::FREE:
        return "Freed session";

    default:
        return "Invalid State";
    }
}

/**
 * Return the client connection address or name
 *
 * @param session       The session whose client address to return
 */
const char* session_get_remote(const MXS_SESSION* session)
{
    return session ? session->client_remote().c_str() : nullptr;
}

void Session::deliver_response()
{
    MXS_FILTER* filter_instance = response.up.instance;

    if (filter_instance)
    {
        MXS_FILTER_SESSION* filter_session = response.up.session;
        GWBUF* buffer = response.buffer;

        mxb_assert(filter_session);
        mxb_assert(buffer);

        // The reply will always be complete
        mxs::ReplyRoute route;
        mxs::Reply reply;
        response.up.clientReply(filter_instance, filter_session, buffer, route, reply);

        response.up.instance = NULL;
        response.up.session = NULL;
        response.up.clientReply = NULL;
        response.buffer = NULL;

        // If some filter short-circuits the routing, then there will
        // be no response from a server and we need to ensure that
        // subsequent book-keeping targets the right statement.
        book_last_as_complete();
    }

    mxb_assert(!response.up.instance);
    mxb_assert(!response.up.session);
    mxb_assert(!response.up.clientReply);
    mxb_assert(!response.buffer);
}

bool mxs_route_query(MXS_SESSION* ses, GWBUF* buffer)
{
    Session* session = static_cast<Session*>(ses);
    mxb_assert(session);

    bool rv = session->routeQuery(buffer);

    return rv;
}

bool mxs_route_reply(mxs::Upstream* up, GWBUF* buffer, DCB* dcb)
{
    mxs::ReplyRoute route;
    mxs::Reply reply;
    return up->clientReply(up->instance, up->session, buffer, route, reply);
}

/**
 * Return the username of the user connected to the client side of the
 * session.
 *
 * @param session               The session pointer.
 * @return      The user name or NULL if it can not be determined.
 */
const char* session_get_user(const MXS_SESSION* session)
{
    return session ? session->user().c_str() : NULL;
}

const char* session_trx_state_to_string(uint32_t state)
{
    if ((state & SESSION_TRX_ACTIVE) == 0)
    {
        mxb_assert(state == SESSION_TRX_INACTIVE);
        return "SESSION_TRX_INACTIVE";
    }
    else if (state & SESSION_TRX_ENDING)
    {
        if (state & SESSION_TRX_READ_ONLY)
        {
            return "SESSION_TRX_READ_ONLY_ENDING";
        }
        else
        {
            return "SESSION_TRX_READ_WRITE_ENDING";
        }
    }
    else
    {
        if (state & SESSION_TRX_READ_ONLY)
        {
            return "SESSION_TRX_READ_ONLY";
        }
        else
        {
            return "SESSION_TRX_READ_WRITE";
        }
    }
}

static bool ses_find_id(DCB* dcb, void* data)
{
    void** params = (void**)data;
    MXS_SESSION** ses = (MXS_SESSION**)params[0];
    uint64_t* id = (uint64_t*)params[1];
    bool rval = true;

    if (dcb->session()->id() == *id)
    {
        *ses = session_get_ref(dcb->session());
        rval = false;
    }

    return rval;
}

MXS_SESSION* session_get_by_id(uint64_t id)
{
    MXS_SESSION* session = NULL;
    void* params[] = {&session, &id};

    dcb_foreach(ses_find_id, params);

    return session;
}

MXS_SESSION* session_get_ref(MXS_SESSION* session)
{
    mxb::atomic::add(&session->refcount, 1);
    return session;
}

void session_put_ref(MXS_SESSION* session)
{
    if (session)
    {
        /** Remove one reference. If there are no references left, free session */
        if (mxb::atomic::add(&session->refcount, -1) == 1)
        {
            session_free(session);
        }
    }
}

uint64_t session_get_next_id()
{
    return mxb::atomic::add(&this_unit.next_session_id, 1, mxb::atomic::RELAXED);
}

json_t* session_json_data(const Session* session, const char* host, bool rdns)
{
    const char CN_SESSIONS[] = "sessions";

    json_t* data = json_object();

    /** ID must be a string */
    stringstream ss;
    ss << session->id();

    /** ID and type */
    json_object_set_new(data, CN_ID, json_string(ss.str().c_str()));
    json_object_set_new(data, CN_TYPE, json_string(CN_SESSIONS));

    /** Relationships */
    json_t* rel = json_object();

    /** Service relationship (one-to-one) */
    std::string self = std::string(MXS_JSON_API_SESSIONS) + std::to_string(session->id()) + "/relationships/";
    json_t* services = mxs_json_relationship(host, self + "services", MXS_JSON_API_SERVICES);
    mxs_json_add_relation(services, session->service->name(), CN_SERVICES);
    json_object_set_new(rel, CN_SERVICES, services);

    /** Filter relationships (one-to-many) */
    auto filter_list = session->get_filters();

    if (!filter_list.empty())
    {
        json_t* filters = mxs_json_relationship(host, self + "filters", MXS_JSON_API_FILTERS);

        for (const auto& f : filter_list)
        {
            mxs_json_add_relation(filters, f.filter->name.c_str(), CN_FILTERS);
        }
        json_object_set_new(rel, CN_FILTERS, filters);
    }

    json_object_set_new(data, CN_RELATIONSHIPS, rel);

    /** Session attributes */
    json_t* attr = json_object();
    json_object_set_new(attr, "state", json_string(session_state_to_string(session->state())));

    if (!session->user().empty())
    {
        json_object_set_new(attr, CN_USER, json_string(session->user().c_str()));
    }

    string result_address;
    auto client_dcb = session->client_connection()->dcb();
    auto& remote = client_dcb->remote();
    if (rdns)
    {
        maxbase::reverse_name_lookup(remote, &result_address);
    }
    else
    {
        result_address = remote;
    }

    json_object_set_new(attr, "remote", json_string(result_address.c_str()));

    auto db = session->database();

    if (!db.empty())
    {
        json_object_set_new(attr, "default_database", json_string(db.c_str()));
    }

    struct tm result;
    char buf[60];

    asctime_r(localtime_r(&session->stats.connect, &result), buf);
    mxb::trim(buf);

    json_object_set_new(attr, "connected", json_string(buf));

    if (client_dcb->state() == DCB::State::POLLING)
    {
        double idle = (mxs_clock() - client_dcb->last_read());
        idle = idle > 0 ? idle / 10.f : 0;
        json_object_set_new(attr, "idle", json_real(idle));
    }

    json_t* connection_arr = json_array();
    for (auto conn : session->backend_connections())
    {
        json_array_append_new(connection_arr, conn->diagnostics());
    }

<<<<<<< HEAD
    json_object_set_new(attr, "connections", connection_arr);
=======
    json_object_set_new(attr, "connections", dcb_arr);
    json_object_set_new(attr, "client", dcb_to_json(session->client_dcb));
>>>>>>> caedf794

    json_t* queries = session->queries_as_json();
    json_object_set_new(attr, "queries", queries);

    json_t* log = session->log_as_json();
    json_object_set_new(attr, "log", log);

    json_object_set_new(data, CN_ATTRIBUTES, attr);
    json_object_set_new(data, CN_LINKS, mxs_json_self_link(host, CN_SESSIONS, ss.str().c_str()));

    return data;
}

json_t* session_to_json(const MXS_SESSION* session, const char* host, bool rdns)
{
    stringstream ss;
    ss << MXS_JSON_API_SESSIONS << session->id();
    const Session* s = static_cast<const Session*>(session);
    return mxs_json_resource(host, ss.str().c_str(), session_json_data(s, host, rdns));
}

struct SessionListData
{
    SessionListData(const char* host, bool rdns)
        : json(json_array())
        , host(host)
        , rdns(rdns)
    {
    }

    json_t*     json {nullptr};
    const char* host {nullptr};
    bool        rdns {false};
};

bool seslist_cb(DCB* dcb, void* data)
{
    if (dcb->role() == DCB::Role::CLIENT)
    {
        SessionListData* d = (SessionListData*)data;
        Session* session = static_cast<Session*>(dcb->session());
        json_array_append_new(d->json, session_json_data(session, d->host, d->rdns));
    }

    return true;
}

json_t* session_list_to_json(const char* host, bool rdns)
{
    SessionListData data(host, rdns);
    dcb_foreach(seslist_cb, &data);
    return mxs_json_resource(host, MXS_JSON_API_SESSIONS, data.json);
}

void session_qualify_for_pool(MXS_SESSION* session)
{
    session->qualifies_for_pooling = true;
}

bool session_valid_for_pool(const MXS_SESSION* session)
{
    return session->qualifies_for_pooling;
}

MXS_SESSION* session_get_current()
{
    DCB* dcb = dcb_get_current();

    return dcb ? dcb->session() : NULL;
}

uint64_t session_get_current_id()
{
    MXS_SESSION* session = session_get_current();

    return session ? session->id() : 0;
}

bool session_add_variable(MXS_SESSION* session,
                          const char* name,
                          session_variable_handler_t handler,
                          void* context)
{
    Session* pSession = static_cast<Session*>(session);
    return pSession->add_variable(name, handler, context);
}

char* session_set_variable_value(MXS_SESSION* session,
                                 const char* name_begin,
                                 const char* name_end,
                                 const char* value_begin,
                                 const char* value_end)
{
    Session* pSession = static_cast<Session*>(session);
    return pSession->set_variable_value(name_begin, name_end, value_begin, value_end);
}

bool session_remove_variable(MXS_SESSION* session,
                             const char* name,
                             void** context)
{
    Session* pSession = static_cast<Session*>(session);
    return pSession->remove_variable(name, context);
}

void session_set_response(MXS_SESSION* session, SERVICE* service, const mxs::Upstream* up, GWBUF* buffer)
{
    // Valid arguments.
    mxb_assert(session && up && buffer);

    // Valid state. Only one filter may terminate the execution and exactly once.
    mxb_assert(!session->response.up.instance
               && !session->response.up.session
               && !session->response.buffer);

    session->response.up = *up;
    session->response.buffer = buffer;
    session->response.service = service;
}

void session_set_retain_last_statements(uint32_t n)
{
    this_unit.retain_last_statements = n;
}

uint32_t session_get_retain_last_statements()
{
    return this_unit.retain_last_statements;
}

void session_set_dump_statements(session_dump_statements_t value)
{
    this_unit.dump_statements = value;
}

session_dump_statements_t session_get_dump_statements()
{
    return this_unit.dump_statements;
}

const char* session_get_dump_statements_str()
{
    switch (this_unit.dump_statements)
    {
    case SESSION_DUMP_STATEMENTS_NEVER:
        return "never";

    case SESSION_DUMP_STATEMENTS_ON_CLOSE:
        return "on_close";

    case SESSION_DUMP_STATEMENTS_ON_ERROR:
        return "on_error";

    default:
        mxb_assert(!true);
        return "unknown";
    }
}

void session_retain_statement(MXS_SESSION* pSession, GWBUF* pBuffer)
{
    static_cast<Session*>(pSession)->retain_statement(pBuffer);
}

void session_book_server_response(MXS_SESSION* pSession, SERVER* pServer, bool final_response)
{
    static_cast<Session*>(pSession)->book_server_response(pServer, final_response);
}

void session_reset_server_bookkeeping(MXS_SESSION* pSession)
{
    static_cast<Session*>(pSession)->reset_server_bookkeeping();
}

void session_dump_statements(MXS_SESSION* session)
{
    Session* pSession = static_cast<Session*>(session);
    pSession->dump_statements();
}

void session_set_session_trace(uint32_t value)
{
    this_unit.session_trace = value;
}

uint32_t session_get_session_trace()
{
    return this_unit.session_trace;
}

void session_append_log(MXS_SESSION* pSession, std::string log)
{
    {
        static_cast<Session*>(pSession)->append_session_log(log);
    }
}

void session_dump_log(MXS_SESSION* pSession)
{
    static_cast<Session*>(pSession)->dump_session_log();
}

class DelayedRoutingTask
{
    DelayedRoutingTask(const DelayedRoutingTask&) = delete;
    DelayedRoutingTask& operator=(const DelayedRoutingTask&) = delete;

public:
    DelayedRoutingTask(MXS_SESSION* session, mxs::Downstream down, GWBUF* buffer)
        : m_session(session_get_ref(session))
        , m_down(down)
        , m_buffer(buffer)
    {
    }

    ~DelayedRoutingTask()
    {
        session_put_ref(m_session);
        gwbuf_free(m_buffer);
    }

    enum Action
    {
        DISPOSE,
        RETAIN
    };

    Action execute()
    {
        Action action = DISPOSE;

        if (m_session->state() == MXS_SESSION::State::STARTED)
        {
            if (mxs::RoutingWorker::get_current() == m_session->worker())
            {
                GWBUF* buffer = m_buffer;
                m_buffer = NULL;

                if (m_down.routeQuery(m_down.instance, m_down.session, buffer) == 0)
                {
                    // Routing failed, send a hangup to the client.
                    m_session->client_connection()->dcb()->trigger_hangup_event();
                }
            }
            else
            {
                // Ok, so the session was moved during the delayed call. We need
                // to send the task to that worker.

                DelayedRoutingTask* task = this;

                m_session->worker()->execute([task]() {
                                                 if (task->execute() == DISPOSE)
                                                 {
                                                     delete task;
                                                 }
                                             }, mxb::Worker::EXECUTE_QUEUED);

                action = RETAIN;
            }
        }

        return action;
    }

private:
    MXS_SESSION*    m_session;
    mxs::Downstream m_down;
    GWBUF*          m_buffer;
};

static bool delayed_routing_cb(Worker::Call::action_t action, DelayedRoutingTask* task)
{
    DelayedRoutingTask::Action next_step = DelayedRoutingTask::DISPOSE;

    if (action == Worker::Call::EXECUTE)
    {
        next_step = task->execute();
    }

    if (next_step == DelayedRoutingTask::DISPOSE)
    {
        delete task;
    }

    return false;
}

bool session_delay_routing(MXS_SESSION* session, mxs::Downstream down, GWBUF* buffer, int seconds)
{
    bool success = false;

    try
    {
        Worker* worker = Worker::get_current();
        mxb_assert(worker == session->client_connection()->dcb()->owner);
        std::unique_ptr<DelayedRoutingTask> task(new DelayedRoutingTask(session, down, buffer));

        // Delay the routing for at least a millisecond
        int32_t delay = 1 + seconds * 1000;
        worker->delayed_call(delay, delayed_routing_cb, task.release());

        success = true;
    }
    catch (std::bad_alloc&)
    {
        MXS_OOM();
    }

    return success;
}

const char* session_get_close_reason(const MXS_SESSION* session)
{
    switch (session->close_reason)
    {
    case SESSION_CLOSE_NONE:
        return "";

    case SESSION_CLOSE_TIMEOUT:
        return "Timed out by MaxScale";

    case SESSION_CLOSE_HANDLEERROR_FAILED:
        return "Router could not recover from connection errors";

    case SESSION_CLOSE_ROUTING_FAILED:
        return "Router could not route query";

    case SESSION_CLOSE_KILLED:
        return "Killed by another connection";

    case SESSION_CLOSE_TOO_MANY_CONNECTIONS:
        return "Too many connections";

    default:
        mxb_assert(!true);
        return "Internal error";
    }
}

Session::Session(std::shared_ptr<ListenerSessionData> listener_data,
                 const std::string& host)
    : MXS_SESSION(host, &listener_data->m_service)
    , m_down(static_cast<Service&>(listener_data->m_service).get_connection(this, this))
    , m_listener_data(std::move(listener_data))
{
    if (service->config()->retain_last_statements != -1)        // Explicitly set for the service
    {
        m_retain_last_statements = service->config()->retain_last_statements;
    }
    else
    {
        m_retain_last_statements = this_unit.retain_last_statements;
    }

    set_autocommit(!(m_listener_data->m_default_sql_mode == QC_SQL_MODE_ORACLE));
}

Session::~Session()
{
    mxb_assert(refcount == 0);
    mxb_assert(!m_down->is_open());

    if (client_dcb)
    {
        delete client_dcb;
        client_dcb = NULL;
    }

    if (this_unit.dump_statements == SESSION_DUMP_STATEMENTS_ON_CLOSE)
    {
        session_dump_statements(this);
    }

    m_state = MXS_SESSION::State::FREE;
}

void Session::set_client_dcb(ClientDCB* dcb)
{
    mxb_assert(client_dcb == nullptr);
    client_dcb = dcb;
}

namespace
{

bool get_cmd_and_stmt(GWBUF* pBuffer, const char** ppCmd, char** ppStmt, int* pLen)
{
    *ppCmd = nullptr;
    *ppStmt = nullptr;
    *pLen = 0;

    bool deallocate = false;
    int len = gwbuf_length(pBuffer);

    if (len > MYSQL_HEADER_LEN)
    {
        uint8_t header[MYSQL_HEADER_LEN + 1];
        uint8_t* pHeader = NULL;

        if (GWBUF_LENGTH(pBuffer) > MYSQL_HEADER_LEN)
        {
            pHeader = GWBUF_DATA(pBuffer);
        }
        else
        {
            gwbuf_copy_data(pBuffer, 0, MYSQL_HEADER_LEN + 1, header);
            pHeader = header;
        }

        int cmd = MYSQL_GET_COMMAND(pHeader);

        *ppCmd = STRPACKETTYPE(cmd);

        if (cmd == MXS_COM_QUERY)
        {
            if (gwbuf_is_contiguous(pBuffer))
            {
                modutil_extract_SQL(pBuffer, ppStmt, pLen);
            }
            else
            {
                *ppStmt = modutil_get_SQL(pBuffer);
                *pLen = strlen(*ppStmt);
                deallocate = true;
            }
        }
    }

    return deallocate;
}
}

void Session::dump_statements() const
{
    if (m_retain_last_statements)
    {
        int n = m_last_queries.size();

        uint64_t current_id = session_get_current_id();

        if ((current_id != 0) && (current_id != id()))
        {
            MXS_WARNING("Current session is %lu, yet statements are dumped for %lu. "
                        "The session id in the subsequent dumped statements is the wrong one.",
                        current_id, id());
        }

        for (auto i = m_last_queries.rbegin(); i != m_last_queries.rend(); ++i)
        {
            const QueryInfo& info = *i;
            GWBUF* pBuffer = info.query().get();
            timespec ts = info.time_completed();
            struct tm* tm = localtime(&ts.tv_sec);
            char timestamp[20];
            strftime(timestamp, 20, "%Y-%m-%d %H:%M:%S", tm);

            const char* pCmd;
            char* pStmt;
            int len;
            bool deallocate = get_cmd_and_stmt(pBuffer, &pCmd, &pStmt, &len);

            if (pStmt)
            {
                if (current_id != 0)
                {
                    MXS_NOTICE("Stmt %d(%s): %.*s", n, timestamp, len, pStmt);
                }
                else
                {
                    // We are in a context where we do not have a current session, so we need to
                    // log the session id ourselves.

                    MXS_NOTICE("(%" PRIu64 ") Stmt %d(%s): %.*s", current_id, n, timestamp, len, pStmt);
                }

                if (deallocate)
                {
                    MXS_FREE(pStmt);
                }
            }

            --n;
        }
    }
}

json_t* Session::queries_as_json() const
{
    json_t* pQueries = json_array();

    for (auto i = m_last_queries.rbegin(); i != m_last_queries.rend(); ++i)
    {
        const QueryInfo& info = *i;

        json_array_append_new(pQueries, info.as_json());
    }

    return pQueries;
}

json_t* Session::log_as_json() const
{
    json_t* pLog = json_array();

    for (const auto& i : m_log)
    {
        json_array_append_new(pLog, json_string(i.c_str()));
    }

    return pLog;
}

bool Session::add_variable(const char* name, session_variable_handler_t handler, void* context)
{
    bool added = false;

    static const char PREFIX[] = "@MAXSCALE.";

    if (strncasecmp(name, PREFIX, sizeof(PREFIX) - 1) == 0)
    {
        string key(name);

        std::transform(key.begin(), key.end(), key.begin(), tolower);

        if (m_variables.find(key) == m_variables.end())
        {
            SESSION_VARIABLE variable;
            variable.handler = handler;
            variable.context = context;

            m_variables.insert(std::make_pair(key, variable));
            added = true;
        }
        else
        {
            MXS_ERROR("Session variable '%s' has been added already.", name);
        }
    }
    else
    {
        MXS_ERROR("Session variable '%s' is not of the correct format.", name);
    }

    return added;
}

char* Session::set_variable_value(const char* name_begin,
                                  const char* name_end,
                                  const char* value_begin,
                                  const char* value_end)
{
    char* rv = NULL;

    string key(name_begin, name_end - name_begin);

    transform(key.begin(), key.end(), key.begin(), tolower);

    auto it = m_variables.find(key);

    if (it != m_variables.end())
    {
        rv = it->second.handler(it->second.context, key.c_str(), value_begin, value_end);
    }
    else
    {
        const char FORMAT[] = "Attempt to set unknown MaxScale user variable %.*s";

        int name_length = name_end - name_begin;
        int len = snprintf(NULL, 0, FORMAT, name_length, name_begin);

        rv = static_cast<char*>(MXS_MALLOC(len + 1));

        if (rv)
        {
            sprintf(rv, FORMAT, name_length, name_begin);
        }

        MXS_WARNING(FORMAT, name_length, name_begin);
    }

    return rv;
}

bool Session::remove_variable(const char* name, void** context)
{
    bool removed = false;
    string key(name);

    transform(key.begin(), key.end(), key.begin(), toupper);
    auto it = m_variables.find(key);

    if (it != m_variables.end())
    {
        if (context)
        {
            *context = it->second.context;
        }

        m_variables.erase(it);
        removed = true;
    }

    return removed;
}

void Session::retain_statement(GWBUF* pBuffer)
{
    if (m_retain_last_statements)
    {
        mxb_assert(m_last_queries.size() <= m_retain_last_statements);

        std::shared_ptr<GWBUF> sBuffer(gwbuf_clone(pBuffer), std::default_delete<GWBUF>());

        m_last_queries.push_front(QueryInfo(sBuffer));

        if (m_last_queries.size() > m_retain_last_statements)
        {
            m_last_queries.pop_back();
        }

        if (m_last_queries.size() == 1)
        {
            mxb_assert(m_current_query == -1);
            m_current_query = 0;
        }
        else
        {
            // If requests are streamed, without the response being waited for,
            // then this may cause the index to grow past the length of the array.
            // That's ok and is dealt with in book_server_response() and friends.
            ++m_current_query;
            mxb_assert(m_current_query >= 0);
        }
    }
}

void Session::book_server_response(SERVER* pServer, bool final_response)
{
    if (m_retain_last_statements && !m_last_queries.empty())
    {
        mxb_assert(m_current_query >= 0);
        // If enough queries have been sent by the client, without it waiting
        // for the responses, then at this point it may be so that the query
        // object has been popped from the size limited queue. That's apparent
        // by the index pointing past the end of the queue. In that case
        // we simply ignore the result.
        if (m_current_query < static_cast<int>(m_last_queries.size()))
        {
            auto i = m_last_queries.begin() + m_current_query;
            QueryInfo& info = *i;

            mxb_assert(!info.complete());

            info.book_server_response(pServer, final_response);
        }

        if (final_response)
        {
            // In case what is described in the comment above has occurred,
            // this will eventually take the index back into the queue.
            --m_current_query;
            mxb_assert(m_current_query >= -1);
        }
    }
}

void Session::book_last_as_complete()
{
    if (m_retain_last_statements && !m_last_queries.empty())
    {
        mxb_assert(m_current_query >= 0);
        // See comment in book_server_response().
        if (m_current_query < static_cast<int>(m_last_queries.size()))
        {
            auto i = m_last_queries.begin() + m_current_query;
            QueryInfo& info = *i;

            info.book_as_complete();
        }
    }
}

void Session::reset_server_bookkeeping()
{
    if (m_retain_last_statements && !m_last_queries.empty())
    {
        mxb_assert(m_current_query >= 0);
        // See comment in book_server_response().
        if (m_current_query < static_cast<int>(m_last_queries.size()))
        {
            auto i = m_last_queries.begin() + m_current_query;
            QueryInfo& info = *i;
            info.reset_server_bookkeeping();
        }
    }
}

Session::QueryInfo::QueryInfo(const std::shared_ptr<GWBUF>& sQuery)
    : m_sQuery(sQuery)
{
    clock_gettime(CLOCK_REALTIME_COARSE, &m_received);
    m_completed.tv_sec = 0;
    m_completed.tv_nsec = 0;
}

namespace
{

static const char ISO_TEMPLATE[] = "2018-11-05T16:47:49.123";
static const int ISO_TIME_LEN = sizeof(ISO_TEMPLATE) - 1;

void timespec_to_iso(char* zIso, const timespec& ts)
{
    tm tm;
    localtime_r(&ts.tv_sec, &tm);

    size_t i = strftime(zIso, ISO_TIME_LEN + 1, "%G-%m-%dT%H:%M:%S", &tm);
    mxb_assert(i == 19);
    long int ms = ts.tv_nsec / 1000000;
    i = sprintf(zIso + i, ".%03ld", ts.tv_nsec / 1000000);
    mxb_assert(i == 4);
}
}

json_t* Session::QueryInfo::as_json() const
{
    json_t* pQuery = json_object();

    const char* pCmd;
    char* pStmt;
    int len;
    bool deallocate = get_cmd_and_stmt(m_sQuery.get(), &pCmd, &pStmt, &len);

    if (pCmd)
    {
        json_object_set_new(pQuery, "command", json_string(pCmd));
    }

    if (pStmt)
    {
        json_object_set_new(pQuery, "statement", json_stringn(pStmt, len));

        if (deallocate)
        {
            MXS_FREE(pStmt);
        }
    }

    char iso_time[ISO_TIME_LEN + 1];

    timespec_to_iso(iso_time, m_received);
    json_object_set_new(pQuery, "received", json_stringn(iso_time, ISO_TIME_LEN));

    if (m_complete)
    {
        timespec_to_iso(iso_time, m_completed);
        json_object_set_new(pQuery, "completed", json_stringn(iso_time, ISO_TIME_LEN));
    }

    json_t* pResponses = json_array();

    for (auto& info : m_server_infos)
    {
        json_t* pResponse = json_object();

        // Calculate and report in milliseconds.
        long int received = m_received.tv_sec * 1000 + m_received.tv_nsec / 1000000;
        long int processed = info.processed.tv_sec * 1000 + info.processed.tv_nsec / 1000000;
        mxb_assert(processed >= received);

        long int duration = processed - received;

        json_object_set_new(pResponse, "server", json_string(info.pServer->name()));
        json_object_set_new(pResponse, "duration", json_integer(duration));

        json_array_append_new(pResponses, pResponse);
    }

    json_object_set_new(pQuery, "responses", pResponses);

    return pQuery;
}

void Session::QueryInfo::book_server_response(SERVER* pServer, bool final_response)
{
    // If the information has been completed, no more information may be provided.
    mxb_assert(!m_complete);
    // A particular server may be reported only exactly once.
    mxb_assert(find_if(m_server_infos.begin(), m_server_infos.end(), [pServer](const ServerInfo& info) {
                           return info.pServer == pServer;
                       }) == m_server_infos.end());

    timespec now;
    clock_gettime(CLOCK_REALTIME_COARSE, &now);

    m_server_infos.push_back(ServerInfo {pServer, now});

    m_complete = final_response;

    if (m_complete)
    {
        m_completed = now;
    }
}

void Session::QueryInfo::book_as_complete()
{
    timespec now;
    clock_gettime(CLOCK_REALTIME_COARSE, &m_completed);
    m_complete = true;
}

void Session::QueryInfo::reset_server_bookkeeping()
{
    m_server_infos.clear();
    m_completed.tv_sec = 0;
    m_completed.tv_nsec = 0;
    m_complete = false;
}

bool Session::start()
{
    bool rval = false;

    if (m_down->connect())
    {
        rval = true;
        m_state = MXS_SESSION::State::STARTED;

        MXS_INFO("Started %s client session [%" PRIu64 "] for '%s' from %s",
                 service->name(), id(),
                 !m_user.empty() ? m_user.c_str() : "<no user>",
                 m_client_conn->dcb()->remote().c_str());
    }

    return rval;
}

void Session::close()
{
    m_state = State::STOPPING;
    m_down->close();
}

void Session::append_session_log(std::string log)
{
    m_log.push_front(log);

    if (m_log.size() >= this_unit.session_trace)
    {
        m_log.pop_back();
    }
}

void Session::dump_session_log()
{
    if (!(m_log.empty()))
    {
        std::string log;

        for (const auto& s : m_log)
        {
            log += s;
        }

        MXS_NOTICE("Session log for session (%" PRIu64 "): \n%s ", id(), log.c_str());
    }
}

int32_t Session::routeQuery(GWBUF* buffer)
{
    auto rv = m_down->routeQuery(buffer);

    if (response.buffer)
    {
        // Something interrupted the routing and queued a response
        deliver_response();
    }

    return rv;
}

int32_t Session::clientReply(GWBUF* buffer, mxs::ReplyRoute& down, const mxs::Reply& reply)
{
    if (!m_pending_database.empty())
    {
        // Only update the database in case it succeeded. The pending database is cleared regardless of what
        // was returned to prevent false positives.
        if (reply.is_ok())
        {
            m_database = std::move(m_pending_database);
        }

        m_pending_database.clear();
    }

    if (reply.is_ok() && service->config()->session_track_trx_state)
    {
        parse_and_set_trx_state(reply);
    }

    return m_client_conn->write(buffer);
}

bool Session::handleError(mxs::ErrorType type, GWBUF* error, Endpoint* down, const mxs::Reply& reply)
{
    mxs::ReplyRoute route;
    clientReply(gwbuf_clone(error), route, reply);
    kill();
    return false;
}

mxs::ClientConnection* Session::client_connection()
{
    return m_client_conn;
}

const mxs::ClientConnection* Session::client_connection() const
{
    return m_client_conn;
}

void Session::set_client_connection(mxs::ClientConnection* client_conn)
{
    m_client_conn = client_conn;
}

void Session::add_backend_conn(mxs::BackendConnection* conn)
{
    mxb_assert(std::find(m_backends_conns.begin(), m_backends_conns.end(), conn) == m_backends_conns.end());
    m_backends_conns.push_back(conn);
}

void Session::remove_backend_conn(mxs::BackendConnection* conn)
{
    auto iter = std::find(m_backends_conns.begin(), m_backends_conns.end(), conn);
    mxb_assert(iter != m_backends_conns.end());
    m_backends_conns.erase(iter);
}

BackendDCB*
Session::create_backend_connection(Server* server, BackendDCB::Manager* manager, mxs::Component* upstream)
{
    std::unique_ptr<BackendConnection> conn;
    auto proto_module = m_listener_data->m_proto_module.get();
    if (proto_module->capabilities() & mxs::ProtocolModule::CAP_BACKEND)
    {
        conn = proto_module->create_backend_protocol(this, server, upstream);
        if (!conn)
        {
            MXS_ERROR("Failed to create protocol session for backend DCB.");
        }
    }
    else
    {
        MXB_ERROR("Protocol '%s' does not support backend connections.", proto_module->name().c_str());
    }

    BackendDCB* dcb = nullptr;
    if (conn)
    {
        dcb = BackendDCB::connect(server, this, manager);
        if (dcb)
        {
            conn->set_dcb(dcb);
            auto pConn = conn.get();
            link_backend_connection(pConn);
            dcb->set_connection(std::move(conn));

            if (pConn->init_connection() && dcb->enable_events())
            {
                // The DCB is now connected and added to epoll set. Authentication is done after the EPOLLOUT
                // event that is triggered once the connection is established.
            }
            else
            {
                unlink_backend_connection(pConn);
                DCB::destroy(dcb);
                dcb = nullptr;
            }
        }
    }
    return dcb;
}

// Use SESSION_TRACK_STATE_CHANGE, SESSION_TRACK_TRANSACTION_TYPE and
// SESSION_TRACK_TRANSACTION_CHARACTERISTICS to track transaction state.
void Session::parse_and_set_trx_state(const mxs::Reply& reply)
{
    auto autocommit = reply.get_variable("autocommit");

    if (!autocommit.empty())
    {
        set_autocommit(strncasecmp(autocommit.c_str(), "ON", 2) == 0);
    }

    auto trx_state = reply.get_variable("trx_state");

    if (!trx_state.empty())
    {
        if (trx_state.find_first_of("TI") == std::string::npos)
        {
            set_trx_state(SESSION_TRX_ACTIVE);
        }
        else if (trx_state.find_first_of("rRwWsSL") == std::string::npos)
        {
            set_trx_state(SESSION_TRX_INACTIVE);
        }
    }
    auto trx_characteristics = reply.get_variable("trx_characteristics");

    if (!trx_characteristics.empty())
    {
        if (trx_characteristics == "START TRANSACTION READ ONLY;")
        {
            set_trx_state(SESSION_TRX_ACTIVE | SESSION_TRX_READ_ONLY);
        }
        else if (trx_characteristics == "START TRANSACTION READ WRITE;")
        {
            set_trx_state(SESSION_TRX_ACTIVE);
        }
    }
}

void Session::tick(int64_t idle)
{
    if (auto timeout = service->config()->conn_idle_timeout)
    {
        if (idle > timeout)
        {
            MXS_WARNING("Timing out %s, idle for %ld seconds", user_and_host().c_str(), idle);
            close_reason = SESSION_CLOSE_TIMEOUT;
            kill();
        }
    }

    if (auto net_timeout = service->config()->net_write_timeout)
    {
        if (idle > net_timeout && client_dcb->writeq_len() > 0)
        {
            MXS_WARNING("Network write timed out for %s.", user_and_host().c_str());
            close_reason = SESSION_CLOSE_TIMEOUT;
            kill();
        }
    }

    if (auto interval = service->config()->connection_keepalive)
    {
        for (const auto& a : backend_connections())
        {
            if (a->seconds_idle() > interval)
            {
                a->ping();
            }
        }
    }

    if (m_ttl && MXS_CLOCK_TO_SEC(mxs_clock() - m_ttl_start) > m_ttl)
    {
        MXS_WARNING("Killing session %lu, session TTL exceeded.", id());
        kill();
    }
}

void Session::set_ttl(int64_t ttl)
{
    m_ttl = ttl;
    m_ttl_start = mxs_clock();
}

ListenerSessionData* Session::listener_data()
{
    return m_listener_data.get();
}

void Session::adjust_io_activity(time_t now) const
{
    int secs = now - m_last_io_activity;
    if (secs == 0)
    {
        // Session is being frequently used, several updates during one second.
        // The load values need not be adjusted.
    }
    else
    {
        // TODO: Change this into two indexes.

        // There has been secs seconds during which the session has not been used.
        if (secs < N_LOAD)
        {
            // If secs is less than 30, then we need to move the values from the
            // beginning as many steps to the right.
            std::copy_backward(m_io_activity.begin(), m_io_activity.end() - secs, m_io_activity.end());
        }

        // And fill from the beginning with zeros. If secs >= 30, the whole
        // array will be zeroed.
        std::fill(m_io_activity.begin(), m_io_activity.begin() + std::min(secs, N_LOAD), 0);
    }
}

void Session::book_io_activity()
{
    time_t now = time(nullptr);
    adjust_io_activity(now);

    ++m_io_activity[0];

    m_last_io_activity = now;
}

int Session::io_activity() const
{
    adjust_io_activity(time(nullptr));

    return std::accumulate(m_io_activity.begin(), m_io_activity.end(), 0);
}

namespace
{

bool enable_events(const std::vector<DCB*>& dcbs)
{
    bool enabled = true;

    for (DCB* pDcb : dcbs)
    {
        if (!pDcb->enable_events())
        {
            MXS_ERROR("Could not re-enable epoll events, session will be terminated.");
            enabled = false;
            break;
        }
    }

    return enabled;
}
}

bool Session::move_to(RoutingWorker* pTo)
{
    mxs::RoutingWorker* pFrom = RoutingWorker::get_current();
    mxb_assert(m_worker == pFrom);
    // TODO: Change to MXS_INFO when everything is ready.
    MXS_NOTICE("Moving session from %d to %d.", pFrom->id(), pTo->id());

    std::vector<DCB*> to_be_enabled;

    DCB* pDcb = m_client_conn->dcb();

    if (pDcb->is_polling())
    {
        pDcb->disable_events();
        to_be_enabled.push_back(pDcb);
    }
    pDcb->set_owner(nullptr);
    pDcb->set_manager(nullptr);

    for (mxs::BackendConnection* backend_conn : m_backends_conns)
    {
        pDcb = backend_conn->dcb();
        if (pDcb->is_polling())
        {
            pDcb->disable_events();
            to_be_enabled.push_back(pDcb);
        }
        pDcb->set_owner(nullptr);
        pDcb->set_manager(nullptr);
    }

    pFrom->session_registry().remove(id());

    m_worker = pTo;     // Set before the move-operation, see DelayedRoutingTask.

    bool posted = pTo->execute([this, pFrom, pTo, to_be_enabled]() {
                                   pTo->session_registry().add(this);

                                   m_client_conn->dcb()->set_owner(pTo);
                                   m_client_conn->dcb()->set_manager(pTo);

                                   for (mxs::BackendConnection* pBackend_conn : m_backends_conns)
                                   {
                                       pBackend_conn->dcb()->set_owner(pTo);
                                       pBackend_conn->dcb()->set_manager(pTo);
                                   }

                                   if (!enable_events(to_be_enabled))
                                   {
                                       kill();
                                   }

                                   MXS_NOTICE("Moved session from %d to %d.", pFrom->id(), pTo->id());
                               }, mxb::Worker::EXECUTE_QUEUED);

    if (!posted)
    {
        MXS_ERROR("Could not move session from worker %d to worker %d.",
                  pFrom->id(), pTo->id());

        m_worker = pFrom;

        m_client_conn->dcb()->set_owner(pFrom);
        m_client_conn->dcb()->set_manager(pFrom);

        for (mxs::BackendConnection* pBackend_conn : m_backends_conns)
        {
            pBackend_conn->dcb()->set_owner(pFrom);
            pBackend_conn->dcb()->set_manager(pFrom);
        }

        pFrom->session_registry().add(this);

        if (!enable_events(to_be_enabled))
        {
            MXS_ERROR("Could not re-enable epoll events, session will be terminated.");
            kill();
        }
    }

    return posted;
}

bool Session::is_movable() const
{
    if (m_client_conn && !m_client_conn->is_movable())
    {
        return false;
    }

    for (auto backend_conn : m_backends_conns)
    {
        if (!backend_conn->is_movable())
        {
            return false;
        }
    }
    return true;
}<|MERGE_RESOLUTION|>--- conflicted
+++ resolved
@@ -450,12 +450,8 @@
         json_array_append_new(connection_arr, conn->diagnostics());
     }
 
-<<<<<<< HEAD
     json_object_set_new(attr, "connections", connection_arr);
-=======
-    json_object_set_new(attr, "connections", dcb_arr);
-    json_object_set_new(attr, "client", dcb_to_json(session->client_dcb));
->>>>>>> caedf794
+    json_object_set_new(attr, "client", session->client_connection()->diagnostics());
 
     json_t* queries = session->queries_as_json();
     json_object_set_new(attr, "queries", queries);
