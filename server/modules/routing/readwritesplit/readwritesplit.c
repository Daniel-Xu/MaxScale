/*
 * This file is distributed as part of the SkySQL Gateway.  It is free
 * software: you can redistribute it and/or modify it under the terms of the
 * GNU General Public License as published by the Free Software Foundation,
 * version 2.
 *
 * This program is distributed in the hope that it will be useful, but WITHOUT
 * ANY WARRANTY; without even the implied warranty of MERCHANTABILITY or FITNESS
 * FOR A PARTICULAR PURPOSE.  See the GNU General Public License for more
 * details.
 *
 * You should have received a copy of the GNU General Public License along with
 * this program; if not, write to the Free Software Foundation, Inc., 51
 * Franklin Street, Fifth Floor, Boston, MA 02110-1301 USA.
 *
 * Copyright SkySQL Ab 2013
 */
#include <stdio.h>
#include <strings.h>
#include <string.h>
#include <stdlib.h>
#include <stdint.h>

#include <router.h>
#include <readwritesplit.h>

#include <mysql.h>
#include <skygw_utils.h>
#include <log_manager.h>
#include <query_classifier.h>
#include <dcb.h>
#include <spinlock.h>
#include <modinfo.h>
#include <modutil.h>
#include <mysql_client_server_protocol.h>

MODULE_INFO 	info = {
	MODULE_API_ROUTER,
	MODULE_BETA_RELEASE,
	ROUTER_VERSION,
	"A Read/Write splitting router for enhancement read scalability"
};
#if defined(SS_DEBUG)
#  include <mysql_client_server_protocol.h>
#endif


extern int lm_enabled_logfiles_bitmask;

/**
 * @file readwritesplit.c	The entry points for the read/write query splitting
 * router module.
 *
 * This file contains the entry points that comprise the API to the read write
 * query splitting router.
 * @verbatim
 * Revision History
 *
 * Date		Who			Description
 * 01/07/2013	Vilho Raatikka		Initial implementation
 * 15/07/2013	Massimiliano Pinto	Added clientReply
 *					from master only in case of session change
 * 17/07/2013	Massimiliano Pinto	clientReply is now used by mysql_backend
 *					for all reply situations
 * 18/07/2013	Massimiliano Pinto	routeQuery now handles COM_QUIT
 *					as QUERY_TYPE_SESSION_WRITE
 * 17/07/2014	Massimiliano Pinto	Server connection counter is updated in closeSession
 *
 * @endverbatim
 */

static char *version_str = "V1.0.2";

static	ROUTER* createInstance(SERVICE *service, char **options);
static	void*   newSession(ROUTER *instance, SESSION *session);
static	void    closeSession(ROUTER *instance, void *session);
static	void    freeSession(ROUTER *instance, void *session);
static	int     routeQuery(ROUTER *instance, void *session, GWBUF *queue);
static	void    diagnostic(ROUTER *instance, DCB *dcb);

static  void	clientReply(
        ROUTER* instance,
        void*   router_session,
        GWBUF*  queue,
        DCB*    backend_dcb);

static  void           handleError(
        ROUTER*        instance,
        void*          router_session,
        GWBUF*         errmsgbuf,
        DCB*           backend_dcb,
        error_action_t action,
        bool*          succp);

static void print_error_packet(ROUTER_CLIENT_SES* rses, GWBUF* buf, DCB* dcb);
static int  router_get_servercount(ROUTER_INSTANCE* router);
static int  rses_get_max_slavecount(ROUTER_CLIENT_SES* rses, int router_nservers);
static int  rses_get_max_replication_lag(ROUTER_CLIENT_SES* rses);
static backend_ref_t* get_bref_from_dcb(ROUTER_CLIENT_SES* rses, DCB* dcb);

static route_target_t get_route_target (
        skygw_query_type_t qtype,
        bool               trx_active,
        HINT*              hint);


static  uint8_t getCapabilities (ROUTER* inst, void* router_session);

#if defined(NOT_USED)
static bool router_option_configured(
        ROUTER_INSTANCE* router,
        const char*      optionstr,
        void*            data);
#endif

#if defined(PREP_STMT_CACHING)
static prep_stmt_t* prep_stmt_init(prep_stmt_type_t type, void* id);
static void         prep_stmt_done(prep_stmt_t* pstmt);
#endif /*< PREP_STMT_CACHING */

int bref_cmp_global_conn(
        const void* bref1,
        const void* bref2);

int bref_cmp_router_conn(
        const void* bref1,
        const void* bref2);

int bref_cmp_behind_master(
        const void* bref1,
        const void* bref2);

int bref_cmp_current_load(
        const void* bref1,
        const void* bref2);

/**
 * The order of functions _must_ match with the order the select criteria are
 * listed in select_criteria_t definition in readwritesplit.h
 */
int (*criteria_cmpfun[LAST_CRITERIA])(const void*, const void*)=
{
        NULL,
        bref_cmp_global_conn,
        bref_cmp_router_conn,
        bref_cmp_behind_master,
        bref_cmp_current_load
};

static bool select_connect_backend_servers(
        backend_ref_t**    p_master_ref,
        backend_ref_t*     backend_ref,
        int                router_nservers,
        int                max_nslaves,
        int                max_rlag,
        select_criteria_t  select_criteria,
        SESSION*           session,
        ROUTER_INSTANCE*   router);

static bool get_dcb(
        DCB**              dcb,
        ROUTER_CLIENT_SES* rses,
        backend_type_t     btype,
        char*              name,
        int                max_rlag);

static void rwsplit_process_router_options(
        ROUTER_INSTANCE* router,
        char**           options);



static ROUTER_OBJECT MyObject = {
        createInstance,
        newSession,
        closeSession,
        freeSession,
        routeQuery,
        diagnostic,
        clientReply,
	handleError,
        getCapabilities
};
static bool rses_begin_locked_router_action(
        ROUTER_CLIENT_SES* rses);

static void rses_end_locked_router_action(
        ROUTER_CLIENT_SES* rses);

static void mysql_sescmd_done(
	mysql_sescmd_t* sescmd);

static mysql_sescmd_t* mysql_sescmd_init (
	rses_property_t*   rses_prop,
	GWBUF*             sescmd_buf,
        unsigned char      packet_type,
	ROUTER_CLIENT_SES* rses);

static rses_property_t* mysql_sescmd_get_property(
	mysql_sescmd_t* scmd);

static rses_property_t* rses_property_init(
	rses_property_type_t prop_type);

static void rses_property_add(
	ROUTER_CLIENT_SES* rses,
	rses_property_t*   prop);

static void rses_property_done(
	rses_property_t* prop);

static mysql_sescmd_t* rses_property_get_sescmd(
        rses_property_t* prop);

static bool execute_sescmd_history(backend_ref_t* bref);

static bool execute_sescmd_in_backend(
        backend_ref_t* backend_ref);

static void sescmd_cursor_reset(sescmd_cursor_t* scur);

static bool sescmd_cursor_history_empty(sescmd_cursor_t* scur);

static void sescmd_cursor_set_active(
        sescmd_cursor_t* sescmd_cursor,
        bool             value);

static bool sescmd_cursor_is_active(
	sescmd_cursor_t* sescmd_cursor);

static GWBUF* sescmd_cursor_clone_querybuf(
	sescmd_cursor_t* scur);

static mysql_sescmd_t* sescmd_cursor_get_command(
	sescmd_cursor_t* scur);

static bool sescmd_cursor_next(
	sescmd_cursor_t* scur);

static GWBUF* sescmd_cursor_process_replies(GWBUF* replybuf, backend_ref_t* bref);

static void tracelog_routed_query(
        ROUTER_CLIENT_SES* rses,
        char*              funcname,
        backend_ref_t*     bref,
        GWBUF*             buf);

static bool route_session_write(
        ROUTER_CLIENT_SES* router_client_ses,
        GWBUF*             querybuf,
        ROUTER_INSTANCE*   inst,
        unsigned char      packet_type,
        skygw_query_type_t qtype);

static void refreshInstance(
        ROUTER_INSTANCE*  router,
        CONFIG_PARAMETER* param);

static void bref_clear_state(backend_ref_t* bref, bref_state_t state);
static void bref_set_state(backend_ref_t*   bref, bref_state_t state);
static sescmd_cursor_t* backend_ref_get_sescmd_cursor (backend_ref_t* bref);

static int  router_handle_state_switch(DCB* dcb, DCB_REASON reason, void* data);
static bool handle_error_new_connection(
        ROUTER_INSTANCE*   inst,
        ROUTER_CLIENT_SES* rses,
        DCB*               backend_dcb,
        GWBUF*             errmsg);
static bool handle_error_reply_client(SESSION* ses, GWBUF* errmsg);

static BACKEND* get_root_master(
        backend_ref_t* servers,
        int            router_nservers);

static bool have_enough_servers(
        ROUTER_CLIENT_SES** rses,
        const int           nsrv,
        int                 router_nsrv,
        ROUTER_INSTANCE*    router);

static SPINLOCK	        instlock;
static ROUTER_INSTANCE* instances;

static int hashkeyfun(void* key);
static int hashcmpfun (void *, void *);

static int hashkeyfun(
		void* key)
{
  if(key == NULL){
    return 0;
  }
  unsigned int hash = 0,c = 0;
  char* ptr = (char*)key;
  while((c = *ptr++)){
    hash = c + (hash << 6) + (hash << 16) - hash;
  }
  return *(int *)key;
}

static int hashcmpfun(
		  void* v1,
		  void* v2)
{
  char* i1 = (char*) v1;
  char* i2 = (char*) v2;

  return strcmp(i1,i2);
}

static void* hstrdup(void* fval)
{
  char* str = (char*)fval;
  return strdup(str);
}


static void* hfree(void* fval)
{
  free (fval);
  return NULL;
}


/**
 * Implementation of the mandatory version entry point
 *
 * @return version string of the module
 */
char *
version()
{
	return version_str;
}

/**
 * The module initialisation routine, called when the module
 * is first loaded.
 */
void
ModuleInit()
{
        LOGIF(LM, (skygw_log_write_flush(
                           LOGFILE_MESSAGE,
                           "Initializing statemend-based read/write split router module.")));
        spinlock_init(&instlock);
        instances = NULL;
}

/**
 * The module entry point routine. It is this routine that
 * must populate the structure that is referred to as the
 * "module object", this is a structure with the set of
 * external entry points for this module.
 *
 * @return The module object
 */
ROUTER_OBJECT* GetModuleObject()
{
        return &MyObject;
}

static void refreshInstance(
        ROUTER_INSTANCE*  router,
        CONFIG_PARAMETER* singleparam)
{
        CONFIG_PARAMETER*   param;
        bool                refresh_single;
        
        if (singleparam != NULL)
        {
                param = singleparam;
                refresh_single = true;
        }
        else
        {
                param = router->service->svc_config_param;
                refresh_single = false;
        }
        
        while (param != NULL)         
        {
                config_param_type_t paramtype;
                
                paramtype = config_get_paramtype(param);
        
                if (paramtype == COUNT_TYPE)
                {
                        if (strncmp(param->name, "max_slave_connections", MAX_PARAM_LEN) == 0)
                        {
                                router->rwsplit_config.rw_max_slave_conn_percent = 0;
                                router->rwsplit_config.rw_max_slave_conn_count = 
                                        config_get_valint(param, NULL, paramtype);
                        }
                        else if (strncmp(param->name, 
                                        "max_slave_replication_lag", 
                                        MAX_PARAM_LEN) == 0)
                        {
                                router->rwsplit_config.rw_max_slave_replication_lag = 
                                        config_get_valint(param, NULL, paramtype);
                        }
                }
                else if (paramtype == PERCENT_TYPE)
                {
                        if (strncmp(param->name, "max_slave_connections", MAX_PARAM_LEN) == 0)
                        {
                                router->rwsplit_config.rw_max_slave_conn_count = 0;
                                router->rwsplit_config.rw_max_slave_conn_percent = 
                                config_get_valint(param, NULL, paramtype);
                        }
                }
                
                if (refresh_single)
                {
                        break;
                }
                param = param->next;
        }
        
#if defined(NOT_USED) /*< can't read monitor config parameters */
        if ((*router->servers)->backend_server->rlag == -2)
        {
                rlag_enabled = false;
        }
        else
        {
                rlag_enabled = true;
        }
        /** 
         * If replication lag detection is not enabled the measure can't be
         * used in slave selection.
         */
        if (!rlag_enabled)
        {
                if (rlag_limited)
                {
                        LOGIF(LE, (skygw_log_write_flush(
                                LOGFILE_ERROR,
                                "Warning : Configuration Failed, max_slave_replication_lag "
                                "is set to %d,\n\t\t      but detect_replication_lag "
                                "is not enabled. Replication lag will not be checked.",
                                router->rwsplit_config.rw_max_slave_replication_lag)));
                }
            
                if (router->rwsplit_config.rw_slave_select_criteria == 
                        LEAST_BEHIND_MASTER)
                {
                        LOGIF(LE, (skygw_log_write_flush(
                                LOGFILE_ERROR,
                                "Warning : Configuration Failed, router option "
                                "\n\t\t      slave_selection_criteria=LEAST_BEHIND_MASTER "
                                "is specified, but detect_replication_lag "
                                "is not enabled.\n\t\t      "
                                "slave_selection_criteria=%s will be used instead.",
                                STRCRITERIA(DEFAULT_CRITERIA))));
                        
                        router->rwsplit_config.rw_slave_select_criteria =
                                DEFAULT_CRITERIA;
                }
        }
#endif /*< NOT_USED */
}

/**
 * Create an instance of read/write statement router within the MaxScale.
 *
 * 
 * @param service	The service this router is being create for
 * @param options	The options for this query router
 *
 * @return NULL in failure, pointer to router in success.
 */
static ROUTER *
createInstance(SERVICE *service, char **options)
{
        ROUTER_INSTANCE*    router;
        SERVER*             server;
        int                 nservers;
        int                 i;
        CONFIG_PARAMETER*   param;
	char		    *weightby;
        
        if ((router = calloc(1, sizeof(ROUTER_INSTANCE))) == NULL) {
                return NULL; 
        } 
        router->service = service;
        spinlock_init(&router->lock);
        
        /** Calculate number of servers */
        server = service->databases;
        nservers = 0;
        
        while (server != NULL)
        {
                nservers++;
                server=server->nextdb;
        }
        router->servers = (BACKEND **)calloc(nservers + 1, sizeof(BACKEND *));
        
        if (router->servers == NULL)
        {
                free(router);
                return NULL;
        }
        /**
         * Create an array of the backend servers in the router structure to
         * maintain a count of the number of connections to each
         * backend server.
         */
        server = service->databases;
        nservers= 0;
        
        while (server != NULL) {
                if ((router->servers[nservers] = malloc(sizeof(BACKEND))) == NULL)
                {
                        /** clean up */
                        for (i = 0; i < nservers; i++) {
                                free(router->servers[i]);
                        }
                        free(router->servers);
                        free(router);
                        return NULL;
                }
                router->servers[nservers]->backend_server = server;
                router->servers[nservers]->backend_conn_count = 0;
                router->servers[nservers]->be_valid = false;
                router->servers[nservers]->weight = 1000;
#if defined(SS_DEBUG)
                router->servers[nservers]->be_chk_top = CHK_NUM_BACKEND;
                router->servers[nservers]->be_chk_tail = CHK_NUM_BACKEND;
#endif
                nservers += 1;
                server = server->nextdb;
        }
        router->servers[nservers] = NULL;

	/*
	 * If server weighting has been defined calculate the percentage
	 * of load that will be sent to each server. This is only used for
	 * calculating the least connections, either globally or within a
	 * service, or the numebr of current operations on a server.
	 */
	if ((weightby = serviceGetWeightingParameter(service)) != NULL)
	{
		int 	n, total = 0;
		BACKEND	*backend;

		for (n = 0; router->servers[n]; n++)
		{
			backend = router->servers[n];
			total += atoi(serverGetParameter(
					backend->backend_server, weightby));
		}
		if (total == 0)
		{
			LOGIF(LE, (skygw_log_write(LOGFILE_ERROR,
				"WARNING: Weighting Parameter for service '%s' "
				"will be ignored as no servers have values "
				"for the parameter '%s'.\n",
				service->name, weightby)));
		}
		else
		{
			for (n = 0; router->servers[n]; n++)
			{
				int perc;
				backend = router->servers[n];
				perc = (atoi(serverGetParameter(
						backend->backend_server,
						weightby)) * 1000) / total;
				if (perc == 0)
					perc = 1;
				backend->weight = perc;
				if (perc == 0)
				{
					LOGIF(LE, (skygw_log_write(
							LOGFILE_ERROR,
						"Server '%s' has no value "
						"for weighting parameter '%s', "
						"no queries will be routed to "
						"this server.\n",
						server->unique_name,
						weightby)));
				}
		
			}
		}
	}
        
        /**
         * vraa : is this necessary for readwritesplit ?
         * Option : where can a read go?
         * - master (only)
         * - slave (only)
         * - joined (to both)
         *
	 * Process the options
	 */
	router->bitmask = 0;
	router->bitvalue = 0;
        
        /** Call this before refreshInstance */
	if (options)
	{
                rwsplit_process_router_options(router, options);
	}
	/** 
         * Set default value for max_slave_connections and for slave selection
         * criteria. If parameter is set in config file max_slave_connections 
         * will be overwritten.
         */
        router->rwsplit_config.rw_max_slave_conn_count = CONFIG_MAX_SLAVE_CONN;
        
        if (router->rwsplit_config.rw_slave_select_criteria == UNDEFINED_CRITERIA)
        {
                router->rwsplit_config.rw_slave_select_criteria = DEFAULT_CRITERIA;
        }
        /**
         * Copy all config parameters from service to router instance.
         * Finally, copy version number to indicate that configs match.
         */
        param = config_get_param(service->svc_config_param, "max_slave_connections");
        
        if (param != NULL)
        {
                refreshInstance(router, param);
        }
        /** 
         * Read default value for slave replication lag upper limit and then
         * configured value if it exists.
         */
        router->rwsplit_config.rw_max_slave_replication_lag = CONFIG_MAX_SLAVE_RLAG;
        param = config_get_param(service->svc_config_param, "max_slave_replication_lag");
        
        if (param != NULL)
        {
                refreshInstance(router, param);
        }
        router->rwsplit_version = service->svc_config_version;
        /**
         * We have completed the creation of the router data, so now
         * insert this router into the linked list of routers
         * that have been created with this module.
         */
        spinlock_acquire(&instlock);
        router->next = instances;
        instances = router;
        spinlock_release(&instlock);
        
        return (ROUTER *)router;
}

/**
 * Associate a new session with this instance of the router.
 *
 * The session is used to store all the data required for a particular
 * client connection.
 *
 * @param instance	The router instance data
 * @param session	The session itself
 * @return Session specific data for this session
 */
static void* newSession(
        ROUTER*  router_inst,
        SESSION* session)
{
        backend_ref_t*      backend_ref; /*< array of backend references (DCB,BACKEND,cursor) */
        backend_ref_t*      master_ref  = NULL; /*< pointer to selected master */
        ROUTER_CLIENT_SES*  client_rses = NULL;
        ROUTER_INSTANCE*    router      = (ROUTER_INSTANCE *)router_inst;
        bool                succp;
        int                 router_nservers = 0; /*< # of servers in total */
        int                 max_nslaves;      /*< max # of slaves used in this session */
        int                 max_slave_rlag;   /*< max allowed replication lag for any slave */
        int                 i;
        const int           min_nservers = 1; /*< hard-coded for now */
        
        client_rses = (ROUTER_CLIENT_SES *)calloc(1, sizeof(ROUTER_CLIENT_SES));
        
        if (client_rses == NULL)
        {
                ss_dassert(false);
                goto return_rses;
        }
#if defined(SS_DEBUG)
        client_rses->rses_chk_top = CHK_NUM_ROUTER_SES;
        client_rses->rses_chk_tail = CHK_NUM_ROUTER_SES;
#endif
        /** 
         * If service config has been changed, reload config from service to 
         * router instance first.
         */
        spinlock_acquire(&router->lock);
        
        if (router->service->svc_config_version > router->rwsplit_version)
        {
                /** re-read all parameters to rwsplit config structure */
                refreshInstance(router, NULL); /*< scan through all parameters */
                /** increment rwsplit router's config version number */
                router->rwsplit_version = router->service->svc_config_version;  
                /** Read options */
                rwsplit_process_router_options(router, router->service->routerOptions);
        }
        /** Copy config struct from router instance */
        client_rses->rses_config = router->rwsplit_config;
        
        spinlock_release(&router->lock);
        /** 
         * Set defaults to session variables. 
         */
        client_rses->rses_autocommit_enabled = true;
        client_rses->rses_transaction_active = false;
        
        router_nservers = router_get_servercount(router);
        
        if (!have_enough_servers(&client_rses, 
                                min_nservers, 
                                router_nservers, 
                                router))
        {
                goto return_rses;
        }
        /**
         * Create backend reference objects for this session.
         */
        backend_ref = (backend_ref_t *)calloc(1, router_nservers*sizeof(backend_ref_t));
        
        if (backend_ref == NULL)
        {
                /** log this */                        
                free(client_rses);
                free(backend_ref);
                client_rses = NULL;
                goto return_rses;
        }        
        /** 
         * Initialize backend references with BACKEND ptr.
         * Initialize session command cursors for each backend reference.
         */
        for (i=0; i< router_nservers; i++)
        {
#if defined(SS_DEBUG)
                backend_ref[i].bref_chk_top = CHK_NUM_BACKEND_REF;
                backend_ref[i].bref_chk_tail = CHK_NUM_BACKEND_REF;
                backend_ref[i].bref_sescmd_cur.scmd_cur_chk_top  = CHK_NUM_SESCMD_CUR;
                backend_ref[i].bref_sescmd_cur.scmd_cur_chk_tail = CHK_NUM_SESCMD_CUR;
#endif
                backend_ref[i].bref_state = 0;
                backend_ref[i].bref_backend = router->servers[i];
                /** store pointers to sescmd list to both cursors */
                backend_ref[i].bref_sescmd_cur.scmd_cur_rses = client_rses;
                backend_ref[i].bref_sescmd_cur.scmd_cur_active = false;
                backend_ref[i].bref_sescmd_cur.scmd_cur_ptr_property =
                        &client_rses->rses_properties[RSES_PROP_TYPE_SESCMD];
                backend_ref[i].bref_sescmd_cur.scmd_cur_cmd = NULL;   
        }
        max_nslaves    = rses_get_max_slavecount(client_rses, router_nservers);
        max_slave_rlag = rses_get_max_replication_lag(client_rses);
        
        spinlock_init(&client_rses->rses_lock);
        client_rses->rses_backend_ref = backend_ref;
        
        /**
         * Find a backend servers to connect to.
         * This command requires that rsession's lock is held.
         */
        rses_begin_locked_router_action(client_rses);

        succp = select_connect_backend_servers(&master_ref,
                                               backend_ref,
                                               router_nservers,
                                               max_nslaves,
                                               max_slave_rlag,
                                               client_rses->rses_config.rw_slave_select_criteria,
                                               session,
                                               router);

        rses_end_locked_router_action(client_rses);
        
        /** Both Master and at least  1 slave must be found */
        if (!succp) {
                free(client_rses->rses_backend_ref);
                free(client_rses);
                client_rses = NULL;
                goto return_rses;                
        }                                        
        /** Copy backend pointers to router session. */
        client_rses->rses_master_ref   = master_ref;
	/* assert with master_host */
	ss_dassert(master_ref && (master_ref->bref_backend->backend_server && SERVER_MASTER));
        client_rses->rses_capabilities = RCAP_TYPE_STMT_INPUT;
        client_rses->rses_backend_ref  = backend_ref;
        client_rses->rses_nbackends    = router_nservers; /*< # of backend servers */
        router->stats.n_sessions      += 1;
        
        /**
         * Version is bigger than zero once initialized.
         */
        atomic_add(&client_rses->rses_versno, 2);
        ss_dassert(client_rses->rses_versno == 2);
	/**
         * Add this session to end of the list of active sessions in router.
         */
	spinlock_acquire(&router->lock);
        client_rses->next   = router->connections;
        router->connections = client_rses;
        spinlock_release(&router->lock);

return_rses:    
#if defined(SS_DEBUG)
        if (client_rses != NULL)
        {
                CHK_CLIENT_RSES(client_rses);
        }
#endif
        return (void *)client_rses;
}



/**
 * Close a session with the router, this is the mechanism
 * by which a router may cleanup data structure etc.
 *
 * @param instance	The router instance data
 * @param session	The session being closed
 */
static void closeSession(
        ROUTER* instance,
        void*   router_session)
{
        ROUTER_CLIENT_SES* router_cli_ses;
        backend_ref_t*     backend_ref;

        /** 
         * router session can be NULL if newSession failed and it is discarding
         * its connections and DCB's. 
         */
        if (router_session == NULL)
        {
                return;
        }
        router_cli_ses = (ROUTER_CLIENT_SES *)router_session;
        CHK_CLIENT_RSES(router_cli_ses);
        
        backend_ref = router_cli_ses->rses_backend_ref;
        /**
         * Lock router client session for secure read and update.
         */
        if (!router_cli_ses->rses_closed &&
                rses_begin_locked_router_action(router_cli_ses))
        {
                int  i = 0;
                /**
                 * session must be moved to SESSION_STATE_STOPPING state before
                 * router session is closed.
                 */
#if defined(SS_DEBUG)
                SESSION* ses = get_session_by_router_ses((void*)router_cli_ses);
                
                ss_dassert(ses != NULL);
                ss_dassert(ses->state == SESSION_STATE_STOPPING);
#endif

                /** 
                 * This sets router closed. Nobody is allowed to use router
                 * whithout checking this first.
                 */
                router_cli_ses->rses_closed = true;

                for (i=0; i<router_cli_ses->rses_nbackends; i++)
                {
                        backend_ref_t* bref = &backend_ref[i];
                        DCB* dcb = bref->bref_dcb;
             
                        /** Close those which had been connected */
                        if (BREF_IS_IN_USE(bref))
                        {
                                CHK_DCB(dcb);
                                /** Clean operation counter in bref and in SERVER */
                                while (BREF_IS_WAITING_RESULT(bref))
                                {
                                        bref_clear_state(bref, BREF_WAITING_RESULT);
                                }
                                bref_clear_state(bref, BREF_IN_USE);
                                bref_set_state(bref, BREF_CLOSED);
                                /**
                                 * closes protocol and dcb
                                 */
                                dcb_close(dcb);
                                /** decrease server current connection counters */
                                atomic_add(&bref->bref_backend->backend_server->stats.n_current, -1);
                                atomic_add(&bref->bref_backend->backend_conn_count, -1);
                        }
                }
                /** Unlock */
                rses_end_locked_router_action(router_cli_ses);                
        }
}

static void freeSession(
        ROUTER* router_instance,
        void*   router_client_session)
{
        ROUTER_CLIENT_SES* router_cli_ses;
        ROUTER_INSTANCE*   router;
	int                i;
        backend_ref_t*     backend_ref;
        
        router_cli_ses = (ROUTER_CLIENT_SES *)router_client_session;
        router         = (ROUTER_INSTANCE *)router_instance;
        backend_ref    = router_cli_ses->rses_backend_ref;
        
        for (i=0; i<router_cli_ses->rses_nbackends; i++)
        {
                if (!BREF_IS_IN_USE((&backend_ref[i])))
                {
                        continue;
                }
        }
        spinlock_acquire(&router->lock);

        if (router->connections == router_cli_ses) {
                router->connections = router_cli_ses->next;
        } else {
                ROUTER_CLIENT_SES* ptr = router->connections;

                while (ptr && ptr->next != router_cli_ses) {
                        ptr = ptr->next;
                }
            
                if (ptr) {
                        ptr->next = router_cli_ses->next;
                }
        }
        spinlock_release(&router->lock);
        
	/** 
	 * For each property type, walk through the list, finalize properties 
	 * and free the allocated memory. 
	 */
	for (i=RSES_PROP_TYPE_FIRST; i<RSES_PROP_TYPE_COUNT; i++)
	{
		rses_property_t* p = router_cli_ses->rses_properties[i];
		rses_property_t* q = p;
		
		while (p != NULL)
		{
			q = p->rses_prop_next;
			rses_property_done(p);
			p = q;
		}
	}
        /*
         * We are no longer in the linked list, free
         * all the memory and other resources associated
         * to the client session.
         */
        free(router_cli_ses->rses_backend_ref);
	free(router_cli_ses);
        return;
}

/**
 * Provide the router with a pointer to a suitable backend dcb. 
 * Detect failures in server statuses and reselect backends if necessary.
 * If name is specified, server name becomes primary selection criteria.
 * 
 * @param p_dcb Address of the pointer to the resulting DCB
 * @param rses  Pointer to router client session
 * @param btype Backend type
 * @param name  Name of the backend which is primarily searched. May be NULL.
 * 
 * @return True if proper DCB was found, false otherwise.
 */
static bool get_dcb(
        DCB**              p_dcb,
        ROUTER_CLIENT_SES* rses,
        backend_type_t     btype,
        char*              name,
        int                max_rlag)
{
        backend_ref_t* backend_ref;
        int            smallest_nconn = -1;
        int            i;
        bool           succp = false;
	BACKEND*       master_host;
        
        CHK_CLIENT_RSES(rses);
        ss_dassert(p_dcb != NULL && *(p_dcb) == NULL);
        
        if (p_dcb == NULL)
        {
                goto return_succp;
        }
        backend_ref = rses->rses_backend_ref;

	/** get root master from available servers */
	master_host = get_root_master(backend_ref, rses->rses_nbackends);

	if (name != NULL) /*< Choose backend by name from a hint */
	{
		ss_dassert(btype != BE_MASTER); /*< Master dominates and no name should be passed with it */
		
		for (i=0; i<rses->rses_nbackends; i++)
		{
			BACKEND* b = backend_ref[i].bref_backend;
			
			/**
			 * To become chosen:
			 * backend must be in use, name must match,
			 * root master node must be found,
			 * backend's role must be either slave, relay 
			 * server, or master.
			 */
			if (BREF_IS_IN_USE((&backend_ref[i])) &&
				(strncasecmp(
					name,
					b->backend_server->unique_name, 
					PATH_MAX) == 0) &&
				master_host != NULL && 
				(SERVER_IS_SLAVE(b->backend_server) || 
				SERVER_IS_RELAY_SERVER(b->backend_server) ||
				SERVER_IS_MASTER(b->backend_server)))
			{
				*p_dcb = backend_ref[i].bref_dcb;
				succp = true; 
				ss_dassert(backend_ref[i].bref_dcb->state != DCB_STATE_ZOMBIE);
				break;
			}
		}
		if (succp)
		{
			goto return_succp;
		}
	}
	
        if (btype == BE_SLAVE)
        {
		for (i=0; i<rses->rses_nbackends; i++)
		{
			BACKEND* b = backend_ref[i].bref_backend;
			/**
			* To become chosen:
			* backend must be in use, 
			* root master node must be found,
			* backend is not allowed to be the master,
			* backend's role can be either slave or relay
			* server and it must have least connections
			* at the moment.
			*/
			if (BREF_IS_IN_USE((&backend_ref[i])) &&
				master_host != NULL && 
				b->backend_server != master_host->backend_server &&
				(max_rlag == MAX_RLAG_UNDEFINED ||
				(b->backend_server->rlag != MAX_RLAG_NOT_AVAILABLE &&
				b->backend_server->rlag <= max_rlag)) &&
				(SERVER_IS_SLAVE(b->backend_server) || 
				SERVER_IS_RELAY_SERVER(b->backend_server)) &&
				(smallest_nconn == -1 || 
				b->backend_conn_count < smallest_nconn))
			{
				*p_dcb = backend_ref[i].bref_dcb;
				smallest_nconn = b->backend_conn_count;
				succp = true;
				ss_dassert(backend_ref[i].bref_dcb->state != DCB_STATE_ZOMBIE);
			}
		}
                
                if (!succp) /*< No valid slave was found, search master next */
                {
                        btype = BE_MASTER;

                        LOGIF(LE, (skygw_log_write_flush(
                                LOGFILE_ERROR,
                                "Warning : No slaves connected nor "
                                "available. Choosing master %s:%d "
                                "instead.",
                                backend_ref->bref_backend->backend_server->name,
                                backend_ref->bref_backend->backend_server->port)));
                }
        }

        if (btype == BE_MASTER)
        {
                for (i=0; i<rses->rses_nbackends; i++)
                {
                        BACKEND* b = backend_ref[i].bref_backend;
	
                        if (BREF_IS_IN_USE((&backend_ref[i])) &&
				(master_host && (b->backend_server == master_host->backend_server)))
                        {
                                *p_dcb = backend_ref[i].bref_dcb;
                                succp = true;
                                goto return_succp;
                        }
                }
        }
        
return_succp:
        return succp;
}

/**
 * Examine the query type, transaction state and routing hints. Find out the
 * target for query routing.
 * 
 *  @param qtype      Type of query 
 *  @param trx_active Is transacation active or not
 *  @param hint       Pointer to list of hints attached to the query buffer
 * 
 *  @return bitfield including the routing target, or the target server name 
 *          if the query would otherwise be routed to slave.
 */
static route_target_t get_route_target (
        skygw_query_type_t qtype,
        bool               trx_active,
        HINT*              hint)
{
        route_target_t target;
        
        if (QUERY_IS_TYPE(qtype, QUERY_TYPE_SESSION_WRITE)    ||
                QUERY_IS_TYPE(qtype, QUERY_TYPE_PREPARE_STMT) ||
                QUERY_IS_TYPE(qtype, QUERY_TYPE_PREPARE_NAMED_STMT))
        {
                /** hints don't affect on routing */
                target = TARGET_ALL;
        }
        /** 
	 * Read-only statements to slave or to master can be re-routed after 
	 * the hints 
	 */ 
        else if ((QUERY_IS_TYPE(qtype, QUERY_TYPE_READ) ||
		QUERY_IS_TYPE(qtype, QUERY_TYPE_SESSION_READ)) &&
		!trx_active)
        {
		if (QUERY_IS_TYPE(qtype, QUERY_TYPE_READ))
		{
			target = TARGET_SLAVE;
		}
		else
		{
			target = TARGET_MASTER;
		}
                /** process routing hints */
                while (hint != NULL)
                {
                        if (hint->type == HINT_ROUTE_TO_MASTER)
                        {
                                target = TARGET_MASTER; /*< override */
                                LOGIF(LT, (skygw_log_write(
                                        LOGFILE_TRACE,
                                        "Hint: route to master.")));
                                break;
                        }
                        else if (hint->type == HINT_ROUTE_TO_NAMED_SERVER)
                        {
				/** 
				 * Searching for a named server. If it can't be
				 * found, the oroginal target is chosen.
				 */
                                target |= TARGET_NAMED_SERVER;
				LOGIF(LT, (skygw_log_write(
					LOGFILE_TRACE,
					"Hint: route to named server : ")));
			}
                        else if (hint->type == HINT_ROUTE_TO_UPTODATE_SERVER)
                        {
                                /** not implemented */
                        }
                        else if (hint->type == HINT_ROUTE_TO_ALL)
                        {
                                /** not implemented */
                        }
                        else if (hint->type == HINT_PARAMETER)
                        {
                                if (strncasecmp(
                                        (char *)hint->data, 
                                        "max_slave_replication_lag", 
                                        strlen("max_slave_replication_lag")) == 0)
                                {
                                        target |= TARGET_RLAG_MAX;
                                }
                                else
                                {
                                        LOGIF(LT, (skygw_log_write(
                                                LOGFILE_TRACE,
                                                "Error : Unknown hint parameter "
                                                "'%s' when 'max_slave_replication_lag' "
                                                "was expected.",
                                                (char *)hint->data)));
                                        LOGIF(LE, (skygw_log_write_flush(
                                                LOGFILE_ERROR,
                                                "Error : Unknown hint parameter "
                                                "'%s' when 'max_slave_replication_lag' "
                                                "was expected.",
                                                (char *)hint->data)));                                        
                                }
                        } 
                        else if (hint->type == HINT_ROUTE_TO_SLAVE)
                        {
				target = TARGET_SLAVE;
                                LOGIF(LT, (skygw_log_write(
                                        LOGFILE_TRACE,
                                        "Hint: route to slave.")));                                
                        }
                        hint = hint->next;
                } /*< while (hint != NULL) */
        }
        else
        {
                /** hints don't affect on routing */
                target = TARGET_MASTER;
        }
        
        return target;
}


/**
 * The main routing entry, this is called with every packet that is
 * received and has to be forwarded to the backend database.
 *
 * The routeQuery will make the routing decision based on the contents
 * of the instance, session and the query itself in the queue. The
 * data in the queue may not represent a complete query, it represents
 * the data that has been received. The query router itself is responsible
 * for buffering the partial query, a later call to the query router will
 * contain the remainder, or part thereof of the query.
 *
 * @param instance	The query router instance
 * @param session	The session associated with the client
 * @param queue		Gateway buffer queue with the packets received
 *
 * @return if succeed 1, otherwise 0
 * If routeQuery fails, it means that router session has failed.
 * In any tolerated failure, handleError is called and if necessary,
 * an error message is sent to the client.
 * 
 * For now, routeQuery don't tolerate errors, so any error will close
 * the session. vraa 14.6.14
 */
static int routeQuery(
        ROUTER* instance,
        void*   router_session,
        GWBUF*  querybuf)
{
        skygw_query_type_t qtype          = QUERY_TYPE_UNKNOWN;
        GWBUF*             plainsqlbuf    = NULL;
        char*              querystr       = NULL;
        char*              startpos;
        mysql_server_cmd_t packet_type;
        uint8_t*           packet;
        int                ret            = 0;
	int                tsize          = 0;
	int                klen           = 0;
	int                i              = 0;
        DCB*               master_dcb     = NULL;
        DCB*               target_dcb     = NULL;
        ROUTER_INSTANCE*   inst = (ROUTER_INSTANCE *)instance;
        ROUTER_CLIENT_SES* router_cli_ses = (ROUTER_CLIENT_SES *)router_session;
	rses_property_t*   rses_prop_tmp;
        bool               rses_is_closed = false;
	bool		   target_tmp_table = false;
	char*		   dbname;
	char*              hkey;
	char**		   tbl;
	HASHTABLE*	   h;
	MYSQL_session*     data;
        size_t             len;
        route_target_t     route_target;
	bool           	   succp          = false;
	int                rlag_max       = MAX_RLAG_UNDEFINED;
	backend_type_t     btype; /*< target backend type */	

        CHK_CLIENT_RSES(router_cli_ses);

        /** Dirty read for quick check if router is closed. */
        if (router_cli_ses->rses_closed)
        {
                rses_is_closed = true;
        }
        
        ss_dassert(!GWBUF_IS_TYPE_UNDEFINED(querybuf));
        
        packet = GWBUF_DATA(querybuf);
        packet_type = packet[4];
	rses_prop_tmp = router_cli_ses->rses_properties[RSES_PROP_TYPE_TMPTABLES];
        
        if (rses_is_closed)
        {
                /** 
                 * MYSQL_COM_QUIT may have sent by client and as a part of backend 
                 * closing procedure.
                 */
                if (packet_type != MYSQL_COM_QUIT)
                {
                        char* query_str = modutil_get_query(querybuf);
                        
                        LOGIF(LE, 
                                (skygw_log_write_flush(
                                LOGFILE_ERROR,
                                "Error: Failed to route %s:%s:\"%s\" to "
                                "backend server. %s.",
                                STRPACKETTYPE(packet_type),
                                STRQTYPE(qtype),
                                (query_str == NULL ? "(empty)" : query_str),
                                (rses_is_closed ? "Router was closed" :
                                "Router has no backend servers where to "
                                "route to"))));
                        free(querybuf);
                }
                goto retblock;
        }
        inst->stats.n_queries++;

        master_dcb = router_cli_ses->rses_master_ref->bref_dcb;
        CHK_DCB(master_dcb);
	
	data = (MYSQL_session*)master_dcb->session->data;
	dbname = data->db;
        
        switch(packet_type) {
                case MYSQL_COM_QUIT:        /*< 1 QUIT will close all sessions */
                case MYSQL_COM_INIT_DB:     /*< 2 DDL must go to the master */
                case MYSQL_COM_REFRESH:     /*< 7 - I guess this is session but not sure */
                case MYSQL_COM_DEBUG:       /*< 0d all servers dump debug info to stdout */
                case MYSQL_COM_PING:        /*< 0e all servers are pinged */
                case MYSQL_COM_CHANGE_USER: /*< 11 all servers change it accordingly */
                case MYSQL_COM_STMT_CLOSE:  /*< free prepared statement */
                case MYSQL_COM_STMT_SEND_LONG_DATA: /*< send data to column */
                case MYSQL_COM_STMT_RESET:  /*< resets the data of a prepared statement */
                        qtype = QUERY_TYPE_SESSION_WRITE;
                        break;
                        
                case MYSQL_COM_CREATE_DB:   /**< 5 DDL must go to the master */
                case MYSQL_COM_DROP_DB:     /**< 6 DDL must go to the master */
                        qtype = QUERY_TYPE_WRITE;
                        break;

                case MYSQL_COM_QUERY:
                        qtype = query_classifier_get_type(querybuf);
                        break;
                        
                case MYSQL_COM_STMT_PREPARE:
                        qtype = query_classifier_get_type(querybuf);
                        qtype |= QUERY_TYPE_PREPARE_STMT;
                        break;
                        
                case MYSQL_COM_STMT_EXECUTE:
                        /** Parsing is not needed for this type of packet */
                        qtype = QUERY_TYPE_EXEC_STMT;
                        break;
                        
                case MYSQL_COM_SHUTDOWN:       /**< 8 where should shutdown be routed ? */
                case MYSQL_COM_STATISTICS:     /**< 9 ? */
                case MYSQL_COM_PROCESS_INFO:   /**< 0a ? */
                case MYSQL_COM_CONNECT:        /**< 0b ? */
                case MYSQL_COM_PROCESS_KILL:   /**< 0c ? */
                case MYSQL_COM_TIME:           /**< 0f should this be run in gateway ? */
                case MYSQL_COM_DELAYED_INSERT: /**< 10 ? */
                case MYSQL_COM_DAEMON:         /**< 1d ? */
                default:
                        break;
        } /**< switch by packet type */

	/**
	 * Check if the query targets a temporary table
	 */
	if (QUERY_IS_TYPE(qtype, QUERY_TYPE_READ))
	{
		tbl = skygw_get_table_names(querybuf,&tsize);

		if (tsize > 0)
		{ 
			/** Query targets at least one table */
			for(i = 0; i<tsize && !target_tmp_table && tbl[i]; i++)
			{
				klen = strlen(dbname) + strlen(tbl[i]) + 2;
				hkey = calloc(klen,sizeof(char));
				strcpy(hkey,dbname);
				strcat(hkey,".");
				strcat(hkey,tbl[0]);

				if (rses_prop_tmp && 
					rses_prop_tmp->rses_prop_data.temp_tables)
				{
				
					if( (target_tmp_table = 
						(bool)hashtable_fetch(rses_prop_tmp->rses_prop_data.temp_tables,(void *)hkey)))
					{
						/**Query target is a temporary table*/
						qtype = QUERY_TYPE_READ_TMP_TABLE;			
						LOGIF(LT, 
						      (skygw_log_write(LOGFILE_TRACE,
								       "Query targets a temporary table: %s",hkey)));
					}
				}
				free(hkey);
			}

			for (i = 0; i<tsize; i++)
			{
				free(tbl[i]);
			}
			free(tbl); 
		}
	}
        /**
         * If autocommit is disabled or transaction is explicitly started
         * transaction becomes active and master gets all statements until
         * transaction is committed and autocommit is enabled again.
         */
        if (router_cli_ses->rses_autocommit_enabled &&
                QUERY_IS_TYPE(qtype, QUERY_TYPE_DISABLE_AUTOCOMMIT))
        {
                router_cli_ses->rses_autocommit_enabled = false;
                
                if (!router_cli_ses->rses_transaction_active)
                {
                        router_cli_ses->rses_transaction_active = true;
                }
        } 
        else if (!router_cli_ses->rses_transaction_active &&
                QUERY_IS_TYPE(qtype, QUERY_TYPE_BEGIN_TRX))
        {
                router_cli_ses->rses_transaction_active = true;
        }
        /** 
         * Explicit COMMIT and ROLLBACK, implicit COMMIT.
         */
        if (router_cli_ses->rses_autocommit_enabled &&
                router_cli_ses->rses_transaction_active &&
                (QUERY_IS_TYPE(qtype,QUERY_TYPE_COMMIT) ||
                QUERY_IS_TYPE(qtype,QUERY_TYPE_ROLLBACK)))
        {
                router_cli_ses->rses_transaction_active = false;
        } 
        else if (!router_cli_ses->rses_autocommit_enabled &&
                QUERY_IS_TYPE(qtype, QUERY_TYPE_ENABLE_AUTOCOMMIT))
        {
                router_cli_ses->rses_autocommit_enabled = true;
                router_cli_ses->rses_transaction_active = false;
        }
        /** 
         * Find out where to route the query. Result may not be clear; it is 
         * possible to have a hint for routing to a named server which can
         * be either slave or master. 
         * If query would otherwise be routed to slave then the hint determines 
         * actual target server if it exists.
         * 
         * route_target is a bitfield and may include :
	 * TARGET_ALL
	 * - route to all connected backend servers
	 * TARGET_SLAVE[|TARGET_NAMED_SERVER|TARGET_RLAG_MAX]
	 * - route primarily according to hints, then to slave and if those
	 *   failed, eventually to master
	 * TARGET_MASTER[|TARGET_NAMED_SERVER|TARGET_RLAG_MAX]
	 * - route primarily according to the hints and if they failed, 
	 *   eventually to master
         */
        route_target = get_route_target(qtype, 
                                        router_cli_ses->rses_transaction_active, 
                                        querybuf->hint);
<<<<<<< HEAD

	if (TARGET_IS_ALL(route_target))
	{
		/**
		 * It is not sure if the session command in question requires
		 * response. Statement is examined in route_session_write.
		 * Router locking is done inside the function.
		 */
		succp = route_session_write(router_cli_ses, 
					    gwbuf_clone(querybuf), 
					    inst, 
					    packet_type, 
					    qtype);
		
		if (succp)
		{
			ret = 1;
		}
		goto retblock;
	}
	
	/** Lock router session */
	if (!rses_begin_locked_router_action(router_cli_ses))
	{
		goto retblock;
	}
	/**
	 * There is a hint which either names the target backend or
	 * hint which sets maximum allowed replication lag for the 
	 * backend.
	 */
	if (TARGET_IS_NAMED_SERVER(route_target) ||
		TARGET_IS_RLAG_MAX(route_target))
	{
		HINT* hint;
		char* named_server = NULL;
		
		hint = querybuf->hint;
		
		while (hint != NULL)
		{
			if (hint->type == HINT_ROUTE_TO_NAMED_SERVER)
			{
				/**
				 * Set the name of searched 
				 * backend server.
				 */
				named_server = hint->data;
				LOGIF(LT, (skygw_log_write(
					LOGFILE_TRACE,
					"Hint: route to server "
					"'%s'",
					named_server)));       
			}
			else if (hint->type == HINT_PARAMETER &&
				(strncasecmp((char *)hint->data,
					     "max_slave_replication_lag",
						strlen("max_slave_replication_lag")) == 0))
			{
				int val = (int) strtol((char *)hint->value, 
							(char **)NULL, 10);
				
				if (val != 0 || errno == 0)
				{
					/**
					 * Set max. acceptable
					 * replication lag 
					 * value for backend srv
					 */
					rlag_max = val;
					LOGIF(LT, (skygw_log_write(
						LOGFILE_TRACE,
						"Hint: "
						"max_slave_replication_lag=%d",
						rlag_max)));
				}
			}
			hint = hint->next;
		} /*< while */
		
		if (rlag_max == MAX_RLAG_UNDEFINED) /*< no rlag max hint, use config */
		{
			rlag_max = rses_get_max_replication_lag(router_cli_ses);
		}
		btype = BE_UNDEFINED; /*< target may be master or slave */
		/**
		 * Search backend server by name or replication lag. 
		 * If it fails, then try to find valid slave or master.
		 */ 
		succp = get_dcb(&target_dcb, 
				router_cli_ses, 
				btype, 
				named_server,
				rlag_max);
	}
	
	if (!succp && TARGET_IS_SLAVE(route_target))
	{
		btype = BE_SLAVE;
	
		if (rlag_max == MAX_RLAG_UNDEFINED) /*< no rlag max hint, use config */
		{
			rlag_max = rses_get_max_replication_lag(router_cli_ses);
		}
		/**
		* Search suitable backend server, get DCB in target_dcb
		*/ 
		succp = get_dcb(&target_dcb, 
				router_cli_ses, 
				BE_SLAVE, 
				NULL,
				rlag_max);
	}
	
	if (!succp && TARGET_IS_MASTER(route_target))
	{
		if (master_dcb == NULL)
		{
			succp = get_dcb(&master_dcb, 
					router_cli_ses, 
					BE_MASTER, 
					NULL,
					MAX_RLAG_UNDEFINED);
		}
		else
		{
			succp = true;
		}
		target_dcb = master_dcb;
	}
	ss_dassert(succp);
	
	
	if (succp) /*< Have DCB of the target backend */
	{                        
		if ((ret = target_dcb->func.write(target_dcb, gwbuf_clone(querybuf))) == 1)
		{
			backend_ref_t* bref;
			
			atomic_add(&inst->stats.n_slave, 1);
			/** 
				* Add one query response waiter to backend reference
				*/
			bref = get_bref_from_dcb(router_cli_ses, target_dcb);
			bref_set_state(bref, BREF_QUERY_ACTIVE);
			bref_set_state(bref, BREF_WAITING_RESULT);
		}
		else
		{
			LOGIF(LE, (skygw_log_write_flush(
				LOGFILE_ERROR,
				"Error : Routing query \"%s\" failed.",
				querystr)));
		}
	}
	rses_end_locked_router_action(router_cli_ses);
retblock:
=======
      
        if (TARGET_IS_ALL(route_target))
        {
                /**
                 * It is not sure if the session command in question requires
                 * response. Statement is examined in route_session_write.
                 */
                bool succp = route_session_write(
                                router_cli_ses, 
                                gwbuf_clone(querybuf), 
                                inst, 
                                packet_type, 
                                qtype);

                if (succp)
                {
                        ret = 1;
                }
                goto return_ret;
        }
        /**
         * Handle routing to master and to slave
         */
        else
        {
                bool           succp = true;
                HINT*          hint;
                char*          named_server = NULL;
                int            rlag_max = MAX_RLAG_UNDEFINED;
                
                if (router_cli_ses->rses_transaction_active) /*< all to master */
                {
                        route_target = TARGET_MASTER; /*< override old value */
                        
                        LOGIF(LT, (skygw_log_write(
                                LOGFILE_TRACE,
                                "Transaction is active, routing to Master.")));
                }
                LOGIF(LT, (skygw_log_write(LOGFILE_TRACE, "%s", STRQTYPE(qtype))));
                
                /** Lock router session */
                if (!rses_begin_locked_router_action(router_cli_ses))
                {
                        goto return_ret;
                }
                   
                if (TARGET_IS_SLAVE(route_target))
                {
                        if (TARGET_IS_NAMED_SERVER(route_target) ||
                                TARGET_IS_RLAG_MAX(route_target))
                        {
                                hint = querybuf->hint;
                                
                                while (hint != NULL)
                                {
                                        if (hint->type == HINT_ROUTE_TO_NAMED_SERVER)
                                        {
                                                named_server = hint->data;
                                                LOGIF(LT, (skygw_log_write(
                                                        LOGFILE_TRACE,
                                                        "Hint: route to server "
                                                        "'%s'",
                                                        named_server)));
                                                
                                        }
                                        else if (hint->type == HINT_PARAMETER &&
                                                (strncasecmp(
                                                        (char *)hint->data,
                                                        "max_slave_replication_lag",
                                                        strlen("max_slave_replication_lag")) == 0))
                                        {
                                                int val = (int) strtol((char *)hint->value, 
                                                                       (char **)NULL, 10);
                                                
                                                if (val != 0 || errno == 0)
                                                {
                                                        rlag_max = val;
                                                        LOGIF(LT, (skygw_log_write(
                                                                LOGFILE_TRACE,
                                                                "Hint: "
                                                                "max_slave_replication_lag=%d",
                                                                rlag_max)));
                                                }
                                        }
                                        hint = hint->next;
                                }
                        }
                        
                        if (rlag_max == MAX_RLAG_UNDEFINED) /*< no rlag max hint, use config */
                        {
                                rlag_max = rses_get_max_replication_lag(router_cli_ses);
                        }
                        
                        succp = get_dcb(&target_dcb, 
                                        router_cli_ses, 
                                        BE_SLAVE, 
                                        named_server,
                                        rlag_max);
                }
                else if (TARGET_IS_MASTER(route_target))
                {
                        if (master_dcb == NULL)
                        {
                                succp = get_dcb(&master_dcb, 
                                                router_cli_ses, 
                                                BE_MASTER, 
                                                NULL,
                                                MAX_RLAG_UNDEFINED);
                        }
                        target_dcb = master_dcb;
                }
		/** 
		 * If query is of type QUERY_TYPE_CREATE_TMP_TABLE then find out 
		 * the database and table name, create a hashvalue and 
		 * add it to the router client session's property. If property 
		 * doesn't exist then create it first. If the query is DROP TABLE...
		 * then see if it targets a temporary table and remove it from the hashtable
		 * if it does.
		 */ 
		  if (QUERY_IS_TYPE(qtype, QUERY_TYPE_CREATE_TMP_TABLE))
		  {
			bool  is_temp = true;
			char* tblname = NULL;
			
			tblname = skygw_get_created_table_name(querybuf);
			
			if (tblname && strlen(tblname) > 0)
			{
				klen = strlen(dbname) + strlen(tblname) + 2;
				hkey = calloc(klen,sizeof(char));
				strcpy(hkey,dbname);
				strcat(hkey,".");
				strcat(hkey,tblname);
			}
			else
			{
				hkey = NULL;
			}

			if(rses_prop_tmp == NULL)
			{
				if((rses_prop_tmp = 
					(rses_property_t*)calloc(1,sizeof(rses_property_t))))
				{
#if defined(SS_DEBUG)
					rses_prop_tmp->rses_prop_chk_top = CHK_NUM_ROUTER_PROPERTY;
					rses_prop_tmp->rses_prop_chk_tail = CHK_NUM_ROUTER_PROPERTY;
#endif
					rses_prop_tmp->rses_prop_rsession = router_cli_ses;
					rses_prop_tmp->rses_prop_refcount = 1;
					rses_prop_tmp->rses_prop_next = NULL;
					rses_prop_tmp->rses_prop_type = RSES_PROP_TYPE_TMPTABLES;
					router_cli_ses->rses_properties[RSES_PROP_TYPE_TMPTABLES] = rses_prop_tmp;
				}
			}

			if (rses_prop_tmp->rses_prop_data.temp_tables == NULL)
			{
				h = hashtable_alloc(7, hashkeyfun, hashcmpfun);
				hashtable_memory_fns(h,hstrdup,NULL,hfree,NULL);
				if (h != NULL)
				{
					rses_prop_tmp->rses_prop_data.temp_tables = h;
				}
			}
			
			if (hkey &&
				hashtable_add(rses_prop_tmp->rses_prop_data.temp_tables,
					      (void *)hkey,
					      (void *)is_temp) == 0) /*< Conflict in hash table */
			{
				LOGIF(LT, (skygw_log_write(
					LOGFILE_TRACE,
					"Temporary table conflict in hashtable: %s",hkey)));
			}
#if defined(SS_DEBUG)
			{
				bool retkey = hashtable_fetch(
						rses_prop_tmp->rses_prop_data.temp_tables,
						hkey);
				if (retkey)
				{
					LOGIF(LT, (skygw_log_write(LOGFILE_TRACE,
						   "Temporary table added: %s",hkey)));
				}
			}
#endif
			free(hkey);
		}

		  /** Check if DROP TABLE... targets a temporary table */
		if (is_drop_table_query(querybuf))
		{
			tbl = skygw_get_table_names(querybuf,&tsize);

			for(i = 0; i<tsize; i++)
			{
				klen = strlen(dbname) + strlen(tbl[i]) + 2;
				hkey = calloc(klen,sizeof(char));
				strcpy(hkey,dbname);
				strcat(hkey,".");
				strcat(hkey,tbl[i]);

				if (rses_prop_tmp && 
					rses_prop_tmp->rses_prop_data.temp_tables)
				{
					if (hashtable_delete(rses_prop_tmp->rses_prop_data.temp_tables, 
						(void *)hkey))
					{
						LOGIF(LT, (skygw_log_write(LOGFILE_TRACE,
									"Temporary table dropped: %s",hkey)));
					}
				}
				free(tbl[i]);
				free(hkey);
			}
			free(tbl);
		}    

                if (master_dcb == NULL)
		{
			succp = get_dcb(&master_dcb,
					router_cli_ses,
					BE_MASTER, 
					NULL, 
					MAX_RLAG_UNDEFINED);
		}
                
                if (succp) /*< Have DCB of the target backend */
                {                        
                        if ((ret = target_dcb->func.write(target_dcb, gwbuf_clone(querybuf))) == 1)
                        {
                                backend_ref_t* bref;
                                
                                atomic_add(&inst->stats.n_slave, 1);
                                /** 
                                 * Add one query response waiter to backend reference
                                 */
                                bref = get_bref_from_dcb(router_cli_ses, target_dcb);
                                bref_set_state(bref, BREF_QUERY_ACTIVE);
                                bref_set_state(bref, BREF_WAITING_RESULT);
                        }
                        else
                        {
                                LOGIF(LE, (skygw_log_write_flush(
                                        LOGFILE_ERROR,
                                        "Error : Routing query \"%s\" failed.",
                                        querystr)));
                        }
                }
                rses_end_locked_router_action(router_cli_ses);
        }
return_ret:
>>>>>>> 5e5c59d3
#if defined(SS_DEBUG)
        {
                char* canonical_query_str;
                
                canonical_query_str = skygw_get_canonical(querybuf);
                
                if (canonical_query_str != NULL)
                {
                        LOGIF(LT, (skygw_log_write(
                                LOGFILE_TRACE,
                                "Canonical version: %s",
                                canonical_query_str)));
                        free(canonical_query_str);
                }
        }
#endif
        gwbuf_free(querybuf);
        return ret;
}



/** 
 * @node Acquires lock to router client session if it is not closed.
 *
 * Parameters:
 * @param rses - in, use
 *          
 *
 * @return true if router session was not closed. If return value is true
 * it means that router is locked, and must be unlocked later. False, if
 * router was closed before lock was acquired.
 *
 * 
 * @details (write detailed description here)
 *
 */
static bool rses_begin_locked_router_action(
        ROUTER_CLIENT_SES* rses)
{
        bool succp = false;
        
        CHK_CLIENT_RSES(rses);

        if (rses->rses_closed) {
                
                goto return_succp;
        }       
        spinlock_acquire(&rses->rses_lock);
        if (rses->rses_closed) {
                spinlock_release(&rses->rses_lock);
                goto return_succp;
        }       
        succp = true;
        
return_succp:
        return succp;
}

/** to be inline'd */
/** 
 * @node Releases router client session lock.
 *
 * Parameters:
 * @param rses - <usage>
 *          <description>
 *
 * @return void
 *
 * 
 * @details (write detailed description here)
 *
 */
static void rses_end_locked_router_action(
        ROUTER_CLIENT_SES* rses)
{
        CHK_CLIENT_RSES(rses);
        spinlock_release(&rses->rses_lock);
}


/**
 * Diagnostics routine
 *
 * Print query router statistics to the DCB passed in
 *
 * @param	instance	The router instance
 * @param	dcb		The DCB for diagnostic output
 */
static	void
diagnostic(ROUTER *instance, DCB *dcb)
{
ROUTER_CLIENT_SES *router_cli_ses;
ROUTER_INSTANCE	  *router = (ROUTER_INSTANCE *)instance;
int		  i = 0;
BACKEND		  *backend;
char		  *weightby;

	spinlock_acquire(&router->lock);
	router_cli_ses = router->connections;
	while (router_cli_ses)
	{
		i++;
		router_cli_ses = router_cli_ses->next;
	}
	spinlock_release(&router->lock);
	
	dcb_printf(dcb,
                   "\tNumber of router sessions:           	%d\n",
                   router->stats.n_sessions);
	dcb_printf(dcb,
                   "\tCurrent no. of router sessions:      	%d\n",
                   i);
	dcb_printf(dcb,
                   "\tNumber of queries forwarded:          	%d\n",
                   router->stats.n_queries);
	dcb_printf(dcb,
                   "\tNumber of queries forwarded to master:	%d\n",
                   router->stats.n_master);
	dcb_printf(dcb,
                   "\tNumber of queries forwarded to slave: 	%d\n",
                   router->stats.n_slave);
	dcb_printf(dcb,
                   "\tNumber of queries forwarded to all:   	%d\n",
                   router->stats.n_all);
	if ((weightby = serviceGetWeightingParameter(router->service)) != NULL)
        {
                dcb_printf(dcb,
		   "\tConnection distribution based on %s "
                                "server parameter.\n", weightby);
                dcb_printf(dcb,
                        "\t\tServer               Target %%    Connections  "
			"Operations\n");
                dcb_printf(dcb,
                        "\t\t                               Global  Router\n");
                for (i = 0; router->servers[i]; i++)
                {
                        backend = router->servers[i];
                        dcb_printf(dcb,
				"\t\t%-20s %3.1f%%     %-6d  %-6d  %d\n",
                                backend->backend_server->unique_name,
                                (float)backend->weight / 10,
				backend->backend_server->stats.n_current,
				backend->backend_conn_count,
				backend->backend_server->stats.n_current_ops);
                }

        }

}

/**
 * Client Reply routine
 *
 * The routine will reply to client for session change with master server data
 *
 * @param	instance	The router instance
 * @param	router_session	The router session 
 * @param	backend_dcb	The backend DCB
 * @param	queue		The GWBUF with reply data
 */
static void clientReply (
        ROUTER* instance,
        void*   router_session,
        GWBUF*  writebuf,
        DCB*    backend_dcb)
{
        DCB*               client_dcb;
        ROUTER_CLIENT_SES* router_cli_ses;
	sescmd_cursor_t*   scur = NULL;
        backend_ref_t*     bref;
        
	router_cli_ses = (ROUTER_CLIENT_SES *)router_session;
        CHK_CLIENT_RSES(router_cli_ses);

        /**
         * Lock router client session for secure read of router session members.
         * Note that this could be done without lock by using version #
         */
        if (!rses_begin_locked_router_action(router_cli_ses))
        {
                print_error_packet(router_cli_ses, writebuf, backend_dcb);
                goto lock_failed;
	}
        /** Holding lock ensures that router session remains open */
        ss_dassert(backend_dcb->session != NULL);
	client_dcb = backend_dcb->session->client;

        /** Unlock */
        rses_end_locked_router_action(router_cli_ses);        
	/**
         * 1. Check if backend received reply to sescmd.
         * 2. Check sescmd's state whether OK_PACKET has been
         *    sent to client already and if not, lock property cursor,
         *    reply to client, and move property cursor forward. Finally
         *    release the lock.
         * 3. If reply for this sescmd is sent, lock property cursor
         *    and 
         */
	if (client_dcb == NULL)
	{
                while ((writebuf = gwbuf_consume(
                        writebuf, 
                        GWBUF_LENGTH(writebuf))) != NULL);
		/** Log that client was closed before reply */
                goto lock_failed;
	}
	/** Lock router session */
        if (!rses_begin_locked_router_action(router_cli_ses))
        {
                /** Log to debug that router was closed */
                goto lock_failed;
        }
        bref = get_bref_from_dcb(router_cli_ses, backend_dcb);
        
        CHK_BACKEND_REF(bref);
        scur = &bref->bref_sescmd_cur;
        /**
         * Active cursor means that reply is from session command 
         * execution.
         */
	if (sescmd_cursor_is_active(scur))
	{
                if (LOG_IS_ENABLED(LOGFILE_ERROR) && 
                        MYSQL_IS_ERROR_PACKET(((uint8_t *)GWBUF_DATA(writebuf))))
                {
                        uint8_t* buf = 
                                (uint8_t *)GWBUF_DATA((scur->scmd_cur_cmd->my_sescmd_buf));
                        size_t   len = MYSQL_GET_PACKET_LEN(buf);
                        char*    cmdstr = (char *)malloc(len+1);
                        /** data+termination character == len */
                        snprintf(cmdstr, len, "%s", &buf[5]);

                        ss_dassert(len+4 == GWBUF_LENGTH(scur->scmd_cur_cmd->my_sescmd_buf));
                        
                        LOGIF(LE, (skygw_log_write_flush(
                                LOGFILE_ERROR,
                                "Error : Failed to execute %s in %s:%d.",
                                cmdstr, 
                                bref->bref_backend->backend_server->name,
                                bref->bref_backend->backend_server->port)));
                        
                        free(cmdstr);
                }
                
                if (GWBUF_IS_TYPE_SESCMD_RESPONSE(writebuf))
                {
                        /** 
                        * Discard all those responses that have already been sent to
                        * the client. Return with buffer including response that
                        * needs to be sent to client or NULL.
                        */
                        writebuf = sescmd_cursor_process_replies(writebuf, bref);
                }
                /** 
                 * If response will be sent to client, decrease waiter count.
                 * This applies to session commands only. Counter decrement
                 * for other type of queries is done outside this block.
                 */
                if (writebuf != NULL && client_dcb != NULL)
                {
                        /** Set response status as replied */
                        bref_clear_state(bref, BREF_WAITING_RESULT);
                }
	}
	/**
         * Clear BREF_QUERY_ACTIVE flag and decrease waiter counter.
         * This applies for queries  other than session commands.
         */
	else if (BREF_IS_QUERY_ACTIVE(bref))
	{
                bref_clear_state(bref, BREF_QUERY_ACTIVE);
                /** Set response status as replied */
                bref_clear_state(bref, BREF_WAITING_RESULT);
        }

        if (writebuf != NULL && client_dcb != NULL)
        {
                /** Write reply to client DCB */
		SESSION_ROUTE_REPLY(backend_dcb->session, writebuf);
        }
        /** Unlock router session */
        rses_end_locked_router_action(router_cli_ses);
        
        /** Lock router session */
        if (!rses_begin_locked_router_action(router_cli_ses))
        {
                /** Log to debug that router was closed */
                goto lock_failed;
        }
        /** There is one pending session command to be executed. */
        if (sescmd_cursor_is_active(scur)) 
        {
                bool succp;
                
                LOGIF(LT, (skygw_log_write(
                        LOGFILE_TRACE,
                        "Backend %s:%d processed reply and starts to execute "
                        "active cursor.",
                        bref->bref_backend->backend_server->name,
                        bref->bref_backend->backend_server->port)));
                
                succp = execute_sescmd_in_backend(bref);
                
                ss_dassert(succp);
        }
        /** Unlock router session */
        rses_end_locked_router_action(router_cli_ses);
        
lock_failed:
        return;
}

/** Compare nunmber of connections from this router in backend servers */
int bref_cmp_router_conn(
        const void* bref1,
        const void* bref2)
{
        BACKEND* b1 = ((backend_ref_t *)bref1)->bref_backend;
        BACKEND* b2 = ((backend_ref_t *)bref2)->bref_backend;

        return ((1000 * b1->backend_conn_count) / b1->weight)
			  - ((1000 * b2->backend_conn_count) / b2->weight);
}

/** Compare nunmber of global connections in backend servers */
int bref_cmp_global_conn(
        const void* bref1,
        const void* bref2)
{
        BACKEND* b1 = ((backend_ref_t *)bref1)->bref_backend;
        BACKEND* b2 = ((backend_ref_t *)bref2)->bref_backend;
        
        return ((1000 * b1->backend_server->stats.n_current) / b1->weight)
		  - ((1000 * b2->backend_server->stats.n_current) / b2->weight);
}


/** Compare relication lag between backend servers */
int bref_cmp_behind_master(
        const void* bref1, 
        const void* bref2)
{
        BACKEND* b1 = ((backend_ref_t *)bref1)->bref_backend;
        BACKEND* b2 = ((backend_ref_t *)bref2)->bref_backend;
        
        return ((b1->backend_server->rlag < b2->backend_server->rlag) ? -1 :
        ((b1->backend_server->rlag > b2->backend_server->rlag) ? 1 : 0));
}

/** Compare nunmber of current operations in backend servers */
int bref_cmp_current_load(
        const void* bref1,
        const void* bref2)
{
        SERVER*  s1 = ((backend_ref_t *)bref1)->bref_backend->backend_server;
        SERVER*  s2 = ((backend_ref_t *)bref2)->bref_backend->backend_server;
        BACKEND* b1 = ((backend_ref_t *)bref1)->bref_backend;
        BACKEND* b2 = ((backend_ref_t *)bref2)->bref_backend;
        
        return ((1000 * s1->stats.n_current_ops) - b1->weight)
			- ((1000 * s2->stats.n_current_ops) - b2->weight);
}
        
static void bref_clear_state(
        backend_ref_t* bref,
        bref_state_t   state)
{
        if (state != BREF_WAITING_RESULT)
        {
                bref->bref_state &= ~state;
        }
        else
        {
                int prev1;
                int prev2;
                
                /** Decrease waiter count */
                prev1 = atomic_add(&bref->bref_num_result_wait, -1);
                
                if (prev1 <= 0) {
                        atomic_add(&bref->bref_num_result_wait, 1);
                }
                else
                {
                        /** Decrease global operation count */
                        prev2 = atomic_add(
                                &bref->bref_backend->backend_server->stats.n_current_ops, -1);
                        ss_dassert(prev2 > 0);
                }       
        }
}

static void bref_set_state(        
        backend_ref_t* bref,
        bref_state_t   state)
{
        if (state != BREF_WAITING_RESULT)
        {
                bref->bref_state |= state;
        }
        else
        {
                int prev1;
                int prev2;
                
                /** Increase waiter count */
                prev1 = atomic_add(&bref->bref_num_result_wait, 1);
                ss_dassert(prev1 >= 0);
                
                /** Increase global operation count */
                prev2 = atomic_add(
                        &bref->bref_backend->backend_server->stats.n_current_ops, 1);
                ss_dassert(prev2 >= 0);                
        }
}

/** 
 * @node Search suitable backend servers from those of router instance.
 *
 * Parameters:
 * @param p_master_ref - in, use, out
 *      Pointer to location where master's backend reference is to  be stored.
 *      NULL is not allowed.
 *
 * @param backend_ref - in, use, out 
 *      Pointer to backend server reference object array.
 *      NULL is not allowed.
 *
 * @param router_nservers - in, use
 *      Number of backend server pointers pointed to by b.
 * 
 * @param max_nslaves - in, use
 *      Upper limit for the number of slaves. Configuration parameter or default.
 *
 * @param max_slave_rlag - in, use
 *      Maximum allowed replication lag for any slave. Configuration parameter or default.
 *
 * @param session - in, use
 *      MaxScale session pointer used when connection to backend is established.
 *
 * @param  router - in, use
 *      Pointer to router instance. Used when server states are qualified.
 * 
 * @return true, if at least one master and one slave was found.
 *
 * 
 * @details It is assumed that there is only one master among servers of
 *      a router instance. As a result, the first master found is chosen.
 *      There will possibly be more backend references than connected backends
 *      because only those in correct state are connected to.
 */
static bool select_connect_backend_servers(
        backend_ref_t**    p_master_ref,
        backend_ref_t*     backend_ref,
        int                router_nservers,
        int                max_nslaves,
        int                max_slave_rlag,
        select_criteria_t  select_criteria,
        SESSION*           session,
        ROUTER_INSTANCE*   router)
{
        bool            succp = true;
        bool            master_found;
        bool            master_connected;
        int             slaves_found = 0;
        int             slaves_connected = 0;
        int             i;
        const int       min_nslaves = 0; /*< not configurable at the time */
        bool            is_synced_master;
        int (*p)(const void *, const void *);
	BACKEND *master_host = NULL;
        
        if (p_master_ref == NULL || backend_ref == NULL)
        {
                ss_dassert(FALSE);
                succp = false;
                goto return_succp;
        }
      
	/* get the root Master */ 
	master_host = get_root_master(backend_ref, router_nservers); 

        /** Master is already chosen and connected. This is slave failure case */
        if (*p_master_ref != NULL &&
                BREF_IS_IN_USE((*p_master_ref)))
        {
                LOGIF(LD, (skygw_log_write(
                        LOGFILE_DEBUG,
                        "%lu [select_connect_backend_servers] Master %p fd %d found.",
                        pthread_self(),
                        (*p_master_ref)->bref_dcb,
                        (*p_master_ref)->bref_dcb->fd)));
                
                master_found     = true;
                master_connected = true;
		/* assert with master_host */
                ss_dassert(master_host && ((*p_master_ref)->bref_backend->backend_server == master_host->backend_server) && SERVER_MASTER);
        }
        /** New session or master failure case */
        else
        {
                LOGIF(LD, (skygw_log_write(
                        LOGFILE_DEBUG,
                        "%lu [select_connect_backend_servers] Session %p doesn't "
                        "currently have a master chosen. Proceeding to master "
                        "selection.",
                        pthread_self(),
                        session)));
                
                master_found     = false;
                master_connected = false;
        }
        /** Check slave selection criteria and set compare function */
        p = criteria_cmpfun[select_criteria];
        
        if (p == NULL)
        {
                succp = false;
                goto return_succp;
        }        
        
        if (router->bitvalue != 0) /*< 'synced' is the only bitvalue in rwsplit */
        {
                is_synced_master = true;
        }
        else
        {
                is_synced_master = false;
        }

#if defined(EXTRA_SS_DEBUG)        
        LOGIF(LT, (skygw_log_write(LOGFILE_TRACE, "Servers and conns before ordering:")));
        
        for (i=0; i<router_nservers; i++)
        {
                BACKEND* b = backend_ref[i].bref_backend;

                LOGIF(LT, (skygw_log_write(LOGFILE_TRACE, 
                                           "master bref %p bref %p %d %s %d:%d",
                                           *p_master_ref,
                                           &backend_ref[i],
                                           backend_ref[i].bref_state,
                                           b->backend_server->name,
                                           b->backend_server->port,
                                           b->backend_conn_count)));                
        }
#endif
	/* assert with master_host */
        ss_dassert(!master_connected ||
                (master_host && 
                ((*p_master_ref)->bref_backend->backend_server == master_host->backend_server) && 
                SERVER_MASTER));
        /**
         * Sort the pointer list to servers according to connection counts. As 
         * a consequence those backends having least connections are in the 
         * beginning of the list.
         */
        qsort(backend_ref, (size_t)router_nservers, sizeof(backend_ref_t), p);

        if (LOG_IS_ENABLED(LOGFILE_TRACE))
        {
                if (select_criteria == LEAST_GLOBAL_CONNECTIONS ||
                        select_criteria == LEAST_ROUTER_CONNECTIONS ||
                        select_criteria == LEAST_BEHIND_MASTER ||
                        select_criteria == LEAST_CURRENT_OPERATIONS)
                {
                        LOGIF(LT, (skygw_log_write(LOGFILE_TRACE, 
                                "Servers and %s connection counts:",
                                select_criteria == LEAST_GLOBAL_CONNECTIONS ? 
                                "all MaxScale" : "router")));

                        for (i=0; i<router_nservers; i++)
                        {
                                BACKEND* b = backend_ref[i].bref_backend;
                                
                                switch(select_criteria) {
                                        case LEAST_GLOBAL_CONNECTIONS:
                                                LOGIF(LT, (skygw_log_write_flush(LOGFILE_TRACE, 
                                                        "%s:%d MaxScale connections : %d",
                                                        b->backend_server->name,
                                                        b->backend_server->port,
                                                        b->backend_server->stats.n_current)));
                                                break;
                                        
                                        case LEAST_ROUTER_CONNECTIONS:
                                                LOGIF(LT, (skygw_log_write_flush(LOGFILE_TRACE, 
                                                        "%s:%d RWSplit connections : %d",
                                                        b->backend_server->name,
                                                        b->backend_server->port,
                                                        b->backend_conn_count)));
                                                break;
                                                
                                        case LEAST_CURRENT_OPERATIONS:
                                                LOGIF(LT, (skygw_log_write_flush(LOGFILE_TRACE, 
                                                        "%s:%d current operations : %d",
                                                        b->backend_server->name,
                                                        b->backend_server->port,
                                                        b->backend_server->stats.n_current_ops)));
                                                break;
                                                
                                        case LEAST_BEHIND_MASTER:
                                                LOGIF(LT, (skygw_log_write_flush(LOGFILE_TRACE, 
                                                        "%s:%d replication lag : %d",
                                                        b->backend_server->name,
                                                        b->backend_server->port,
                                                        b->backend_server->rlag)));
                                        default:
                                                break;
                                }
                        } 
                }
        } /*< log only */
        
        /**
         * Choose at least 1+min_nslaves (master and slave) and at most 1+max_nslaves 
         * servers from the sorted list. First master found is selected.
         */
        for (i=0; 
             i<router_nservers && (slaves_connected < max_nslaves || !master_connected);
             i++)
        {
                BACKEND* b = backend_ref[i].bref_backend;

                if (SERVER_IS_RUNNING(b->backend_server) &&
                        ((b->backend_server->status & router->bitmask) ==
                        router->bitvalue))
                {
			/* check also for relay servers and don't take the master_host */
                        if (slaves_found < max_nslaves &&
                                (max_slave_rlag == MAX_RLAG_UNDEFINED || 
                                (b->backend_server->rlag != MAX_RLAG_NOT_AVAILABLE &&
                                 b->backend_server->rlag <= max_slave_rlag)) &&
                                (SERVER_IS_SLAVE(b->backend_server) || SERVER_IS_RELAY_SERVER(b->backend_server)) &&
				(master_host != NULL && (b->backend_server != master_host->backend_server)))
                        {
                                slaves_found += 1;
                                
                                /** Slave is already connected */
                                if (BREF_IS_IN_USE((&backend_ref[i])))
                                {
                                        slaves_connected += 1;
                                }
                                /** New slave connection is taking place */
                                else
                                {
                                        backend_ref[i].bref_dcb = dcb_connect(
                                                b->backend_server,
                                                session,
                                                b->backend_server->protocol);
                                        
                                        if (backend_ref[i].bref_dcb != NULL)
                                        {
                                                slaves_connected += 1;
                                                /**
                                                 * Start executing session command
                                                 * history.
                                                 */
                                                execute_sescmd_history(&backend_ref[i]);
                                                /** 
                                                 * When server fails, this callback
                                                 * is called.
                                                 */
                                                dcb_add_callback(
                                                        backend_ref[i].bref_dcb,
                                                        DCB_REASON_NOT_RESPONDING,
                                                        &router_handle_state_switch,
                                                        (void *)&backend_ref[i]);
                                                backend_ref[i].bref_state = 0;
                                                bref_set_state(&backend_ref[i], 
                                                               BREF_IN_USE);
                                               /** 
                                                * Increase backend connection counter.
                                                * Server's stats are _increased_ in 
                                                * dcb.c:dcb_alloc !
                                                * But decreased in the calling function 
                                                * of dcb_close.
                                                */
                                                atomic_add(&b->backend_conn_count, 1);
                                        }
                                        else
                                        {
                                                LOGIF(LE, (skygw_log_write_flush(
                                                        LOGFILE_ERROR,
                                                        "Error : Unable to establish "
                                                        "connection with slave %s:%d",
                                                        b->backend_server->name,
                                                        b->backend_server->port)));
                                                /* handle connect error */
                                        }
                                }
                        }
			/* take the master_host for master */
			else if (master_host && 
                                (b->backend_server == master_host->backend_server))
                        {
                                *p_master_ref = &backend_ref[i];
                                
                                if (master_connected)
                                {   
                                        continue;
                                }
                                master_found = true;
                                  
                                backend_ref[i].bref_dcb = dcb_connect(
                                        b->backend_server,
                                        session,
                                        b->backend_server->protocol);
                                
                                if (backend_ref[i].bref_dcb != NULL)
                                {
                                        master_connected = true;
                                        /** 
                                         * When server fails, this callback
                                         * is called.
                                         */
                                        dcb_add_callback(
                                                backend_ref[i].bref_dcb,
                                                DCB_REASON_NOT_RESPONDING,
                                                &router_handle_state_switch,
                                                (void *)&backend_ref[i]);

                                        backend_ref[i].bref_state = 0;
                                        bref_set_state(&backend_ref[i], 
                                                       BREF_IN_USE);
                                        /** Increase backend connection counters */
                                        atomic_add(&b->backend_conn_count, 1);
                                }
                                else
                                {
                                        succp = false;
                                        LOGIF(LE, (skygw_log_write_flush(
                                                LOGFILE_ERROR,
                                                "Error : Unable to establish "
                                                "connection with master %s:%d",
                                                b->backend_server->name,
                                                b->backend_server->port)));
                                        /** handle connect error */
                                }
                        }       
                }
        } /*< for */
        
#if defined(EXTRA_SS_DEBUG)        
        LOGIF(LT, (skygw_log_write(LOGFILE_TRACE, "Servers and conns after ordering:")));
        
        for (i=0; i<router_nservers; i++)
        {
                BACKEND* b = backend_ref[i].bref_backend;
                
                LOGIF(LT, (skygw_log_write_flush(LOGFILE_TRACE,
                                                "master bref %p bref %p %d %s %d:%d",
                                                *p_master_ref,
                                                &backend_ref[i],
                                                backend_ref[i].bref_state,
                                                b->backend_server->name,
                                                b->backend_server->port,
                                                b->backend_conn_count)));                
        }
	/* assert with master_host */
        ss_dassert(!master_connected ||
        (master_host && ((*p_master_ref)->bref_backend->backend_server == master_host->backend_server) && 
        SERVER_MASTER));
#endif
        
        /**
         * Successful cases
         */
        if (master_connected && 
                slaves_connected >= min_nslaves && 
                slaves_connected <= max_nslaves)
        {
                succp = true;
                
                if (slaves_connected == 0 && slaves_found > 0)
                {
                        LOGIF(LE, (skygw_log_write(
                                LOGFILE_ERROR,
                                "Warning : Couldn't connect to any of the %d "
                                "slaves. Routing to %s only.",
                                slaves_found,
                                (is_synced_master ? "Galera nodes" : "Master"))));
                        
                        LOGIF(LM, (skygw_log_write(
                                LOGFILE_MESSAGE,
                                "* Warning : Couldn't connect to any of the %d "
                                "slaves. Routing to %s only.",
                                slaves_found,
                                (is_synced_master ? "Galera nodes" : "Master"))));
                }
                else if (slaves_found == 0)
                {
                        LOGIF(LE, (skygw_log_write(
                                LOGFILE_ERROR,
                                "Warning : Couldn't find any slaves from existing "
                                "%d servers. Routing to %s only.",
                                router_nservers,
                                (is_synced_master ? "Galera nodes" : "Master"))));
                        
                        LOGIF(LM, (skygw_log_write(
                                LOGFILE_MESSAGE,
                                "* Warning : Couldn't find any slaves from existing "
                                "%d servers. Routing to %s only.",
                                router_nservers,
                                (is_synced_master ? "Galera nodes" : "Master"))));                        
                }
                else if (slaves_connected < max_nslaves)
                {
                        LOGIF(LT, (skygw_log_write_flush(
                                LOGFILE_TRACE,
                                "Note : Couldn't connect to maximum number of "
                                "slaves. Connected successfully to %d slaves "
                                "of %d of them.",
                                slaves_connected,
                                slaves_found)));
                }
                
                if (LOG_IS_ENABLED(LT))
                {
                        for (i=0; i<router_nservers; i++)
                        {
                                BACKEND* b = backend_ref[i].bref_backend;

                                if (BREF_IS_IN_USE((&backend_ref[i])))
                                {                                        
                                        LOGIF(LT, (skygw_log_write(
                                                LOGFILE_TRACE,
                                                "Selected %s in \t%s:%d",
                                                STRSRVSTATUS(b->backend_server),
                                                b->backend_server->name,
                                                b->backend_server->port)));
                                }
                        } /* for */
                }
        }
        /**
         * Failure cases
         */
        else
        {          
                succp = false;
                
                if (!master_found)
                {
                        LOGIF(LE, (skygw_log_write(
                                LOGFILE_ERROR,
                                "Error : Couldn't find suitable %s from %d "
                                "candidates.",
                                (is_synced_master ? "Galera node" : "Master"),
                                router_nservers)));
                        
                        LOGIF(LM, (skygw_log_write(
                                LOGFILE_MESSAGE,
                                "Error : Couldn't find suitable %s from %d "
                                "candidates.",
                                (is_synced_master ? "Galera node" : "Master"),
                                router_nservers)));
 
                        LOGIF(LT, (skygw_log_write(
                                LOGFILE_TRACE,
                                "Error : Couldn't find suitable %s from %d "
                                "candidates.",
                                (is_synced_master ? "Galera node" : "Master"),
                                router_nservers)));
                }
                else if (!master_connected)
                {
                        LOGIF(LE, (skygw_log_write(
                                LOGFILE_ERROR,
                                "Error : Couldn't connect to any %s although "
                                "there exists at least one %s node in the "
                                "cluster.",
                                (is_synced_master ? "Galera node" : "Master"),
                                (is_synced_master ? "Galera node" : "Master"))));
                        
                        LOGIF(LM, (skygw_log_write(
                                LOGFILE_MESSAGE,
                                "Error : Couldn't connect to any %s although "
                                "there exists at least one %s node in the "
                                "cluster.",
                                (is_synced_master ? "Galera node" : "Master"),
                                (is_synced_master ? "Galera node" : "Master"))));

                        LOGIF(LT, (skygw_log_write(
                                LOGFILE_TRACE,
                                "Error : Couldn't connect to any %s although "
                                "there exists at least one %s node in the "
                                "cluster.",
                                (is_synced_master ? "Galera node" : "Master"),
                                (is_synced_master ? "Galera node" : "Master"))));
                }

                if (slaves_connected < min_nslaves)
                {
                        LOGIF(LE, (skygw_log_write(
                                LOGFILE_ERROR,
                                "Error : Couldn't establish required amount of "
                                "slave connections for router session.")));
                        
                        LOGIF(LM, (skygw_log_write(
                                LOGFILE_MESSAGE,
                                "Error : Couldn't establish required amount of "
                                "slave connections for router session.")));
                }
                
                /** Clean up connections */
                for (i=0; i<router_nservers; i++)
                {
                        if (BREF_IS_IN_USE((&backend_ref[i])))
                        {
                                ss_dassert(backend_ref[i].bref_backend->backend_conn_count > 0);
                                
                                /** disconnect opened connections */
                                dcb_close(backend_ref[i].bref_dcb);
                                bref_clear_state(&backend_ref[i], BREF_IN_USE);
                                /** Decrease backend's connection counter. */
                                atomic_add(&backend_ref[i].bref_backend->backend_conn_count, -1);
                        }
                }
                master_connected = false;
                slaves_connected = 0;
        }
return_succp:

        return succp;
}


/** 
 * Create a generic router session property strcture.
 */
static rses_property_t* rses_property_init(
	rses_property_type_t prop_type)
{
	rses_property_t* prop;
	
	prop = (rses_property_t*)calloc(1, sizeof(rses_property_t));
	if (prop == NULL)
	{
		goto return_prop;
	}
	prop->rses_prop_type = prop_type;
#if defined(SS_DEBUG)
	prop->rses_prop_chk_top = CHK_NUM_ROUTER_PROPERTY;
	prop->rses_prop_chk_tail = CHK_NUM_ROUTER_PROPERTY;
#endif
	
return_prop:
	CHK_RSES_PROP(prop);
	return prop;
}

/**
 * Property is freed at the end of router client session.
 */
static void rses_property_done(
	rses_property_t* prop)
{
	CHK_RSES_PROP(prop);
	
	switch (prop->rses_prop_type) {
	case RSES_PROP_TYPE_SESCMD:
		mysql_sescmd_done(&prop->rses_prop_data.sescmd);
		break;
		
	case RSES_PROP_TYPE_TMPTABLES:
		hashtable_free(prop->rses_prop_data.temp_tables);
		break;
		
	default:
		LOGIF(LD, (skygw_log_write(
                                   LOGFILE_DEBUG,
                                   "%lu [rses_property_done] Unknown property type %d "
                                   "in property %p",
                                   pthread_self(),
                                   prop->rses_prop_type,
                                   prop)));
		
		ss_dassert(false);
		break;
	}
	free(prop);
}

/**
 * Add property to the router_client_ses structure's rses_properties
 * array. The slot is determined by the type of property.
 * In each slot there is a list of properties of similar type.
 * 
 * Router client session must be locked.
 */
static void rses_property_add(
        ROUTER_CLIENT_SES* rses,
        rses_property_t*   prop)
{
        rses_property_t* p;
        
        CHK_CLIENT_RSES(rses);
        CHK_RSES_PROP(prop);
        ss_dassert(SPINLOCK_IS_LOCKED(&rses->rses_lock));
        
        prop->rses_prop_rsession = rses;
        p = rses->rses_properties[prop->rses_prop_type];
        
        if (p == NULL)
        {
                rses->rses_properties[prop->rses_prop_type] = prop;
        }
        else
        {
                while (p->rses_prop_next != NULL)
                {
                        p = p->rses_prop_next;
                }
                p->rses_prop_next = prop;
        }
}

/** 
 * Router session must be locked.
 * Return session command pointer if succeed, NULL if failed.
 */
static mysql_sescmd_t* rses_property_get_sescmd(
        rses_property_t* prop)
{
        mysql_sescmd_t* sescmd;
        
        CHK_RSES_PROP(prop);
        ss_dassert(prop->rses_prop_rsession == NULL ||
                SPINLOCK_IS_LOCKED(&prop->rses_prop_rsession->rses_lock));
        
        sescmd = &prop->rses_prop_data.sescmd;
        
        if (sescmd != NULL)
        {
                CHK_MYSQL_SESCMD(sescmd);
        }
        return sescmd;
}
       
/**
static void rses_begin_locked_property_action(
        rses_property_t* prop)
{
        CHK_RSES_PROP(prop);
        spinlock_acquire(&prop->rses_prop_lock);
}

static void rses_end_locked_property_action(
        rses_property_t* prop)
{
        CHK_RSES_PROP(prop);
        spinlock_release(&prop->rses_prop_lock);
}
*/

/**
 * Create session command property.
 */
static mysql_sescmd_t* mysql_sescmd_init (
        rses_property_t*   rses_prop,
        GWBUF*             sescmd_buf,
        unsigned char      packet_type,
        ROUTER_CLIENT_SES* rses)
{
        mysql_sescmd_t* sescmd;
        
        CHK_RSES_PROP(rses_prop);
        /** Can't call rses_property_get_sescmd with uninitialized sescmd */
        sescmd = &rses_prop->rses_prop_data.sescmd;
        sescmd->my_sescmd_prop = rses_prop; /*< reference to owning property */
#if defined(SS_DEBUG)
        sescmd->my_sescmd_chk_top  = CHK_NUM_MY_SESCMD;
        sescmd->my_sescmd_chk_tail = CHK_NUM_MY_SESCMD;
#endif
        /** Set session command buffer */
        sescmd->my_sescmd_buf  = sescmd_buf;
        sescmd->my_sescmd_packet_type = packet_type;
        
        return sescmd;
}


static void mysql_sescmd_done(
	mysql_sescmd_t* sescmd)
{
	CHK_RSES_PROP(sescmd->my_sescmd_prop);
	gwbuf_free(sescmd->my_sescmd_buf);
        memset(sescmd, 0, sizeof(mysql_sescmd_t));
}

/**
 * All cases where backend message starts at least with one response to session
 * command are handled here.
 * Read session commands from property list. If command is already replied,
 * discard packet. Else send reply to client. In both cases move cursor forward
 * until all session command replies are handled. 
 * 
 * Cases that are expected to happen and which are handled:
 * s = response not yet replied to client, S = already replied response,
 * q = query
 * 1. q+        for example : select * from mysql.user
 * 2. s+        for example : set autocommit=1
 * 3. S+        
 * 4. sq+
 * 5. Sq+
 * 6. Ss+
 * 7. Ss+q+
 * 8. S+q+
 * 9. s+q+
 */
static GWBUF* sescmd_cursor_process_replies(
        GWBUF*           replybuf,
        backend_ref_t*   bref)
{
        mysql_sescmd_t*  scmd;
        sescmd_cursor_t* scur;
        
        scur = &bref->bref_sescmd_cur;        
        ss_dassert(SPINLOCK_IS_LOCKED(&(scur->scmd_cur_rses->rses_lock)));
        scmd = sescmd_cursor_get_command(scur);
               
        CHK_GWBUF(replybuf);
        
        /** 
         * Walk through packets in the message and the list of session 
         * commands. 
         */
        while (scmd != NULL && replybuf != NULL)
        {
                /** Faster backend has already responded to client : discard */
                if (scmd->my_sescmd_is_replied)
                {
                        bool last_packet = false;
                        
                        CHK_GWBUF(replybuf);
                        
                        while (!last_packet)
                        {
                                int  buflen;
                                
                                buflen = GWBUF_LENGTH(replybuf);
                                last_packet = GWBUF_IS_TYPE_RESPONSE_END(replybuf);
                                /** discard packet */
                                replybuf = gwbuf_consume(replybuf, buflen);
                        }
                        /** Set response status received */
                        bref_clear_state(bref, BREF_WAITING_RESULT);
                }
                /** Response is in the buffer and it will be sent to client. */
                else if (replybuf != NULL)
                {
                        /** Mark the rest session commands as replied */
                        scmd->my_sescmd_is_replied = true;
                }
                
                if (sescmd_cursor_next(scur))
                {
                        scmd = sescmd_cursor_get_command(scur);
                }
                else
                {
                        scmd = NULL;
                        /** All session commands are replied */
                        scur->scmd_cur_active = false;
                }
        }
        ss_dassert(replybuf == NULL || *scur->scmd_cur_ptr_property == NULL);
        
        return replybuf;
}



/**
 * Get the address of current session command.
 * 
 * Router session must be locked */
static mysql_sescmd_t* sescmd_cursor_get_command(
	sescmd_cursor_t* scur)
{
        mysql_sescmd_t* scmd;
        
        ss_dassert(SPINLOCK_IS_LOCKED(&(scur->scmd_cur_rses->rses_lock)));
        scur->scmd_cur_cmd = rses_property_get_sescmd(*scur->scmd_cur_ptr_property);
        
        CHK_MYSQL_SESCMD(scur->scmd_cur_cmd);
        
        scmd = scur->scmd_cur_cmd;
      
	return scmd;
}

/** router must be locked */
static bool sescmd_cursor_is_active(
	sescmd_cursor_t* sescmd_cursor)
{
	bool succp;
        ss_dassert(SPINLOCK_IS_LOCKED(&sescmd_cursor->scmd_cur_rses->rses_lock));

        succp = sescmd_cursor->scmd_cur_active;
	return succp;
}

/** router must be locked */
static void sescmd_cursor_set_active(
        sescmd_cursor_t* sescmd_cursor,
        bool             value)
{
        ss_dassert(SPINLOCK_IS_LOCKED(&sescmd_cursor->scmd_cur_rses->rses_lock));
        /** avoid calling unnecessarily */
        ss_dassert(sescmd_cursor->scmd_cur_active != value);
        sescmd_cursor->scmd_cur_active = value;
}

/** 
 * Clone session command's command buffer. 
 * Router session must be locked 
 */
static GWBUF* sescmd_cursor_clone_querybuf(
	sescmd_cursor_t* scur)
{
	GWBUF* buf;
	ss_dassert(scur->scmd_cur_cmd != NULL);
	
	buf = gwbuf_clone(scur->scmd_cur_cmd->my_sescmd_buf);
	
	CHK_GWBUF(buf);
	return buf;
}

static bool sescmd_cursor_history_empty(
        sescmd_cursor_t* scur)
{
        bool succp;
        
        CHK_SESCMD_CUR(scur);
        
        if (scur->scmd_cur_rses->rses_properties[RSES_PROP_TYPE_SESCMD] == NULL)
        {
                succp = true;
        }
        else
        {
                succp = false;
        }
        
        return succp;
}


static void sescmd_cursor_reset(
        sescmd_cursor_t* scur)
{
        ROUTER_CLIENT_SES* rses;
        CHK_SESCMD_CUR(scur);
        CHK_CLIENT_RSES(scur->scmd_cur_rses);
        rses = scur->scmd_cur_rses;

        scur->scmd_cur_ptr_property = &rses->rses_properties[RSES_PROP_TYPE_SESCMD];
        
        CHK_RSES_PROP((*scur->scmd_cur_ptr_property));
        scur->scmd_cur_active = false;
        scur->scmd_cur_cmd = &(*scur->scmd_cur_ptr_property)->rses_prop_data.sescmd;
}

static bool execute_sescmd_history(
        backend_ref_t* bref)
{
        bool             succp;
        sescmd_cursor_t* scur;
        CHK_BACKEND_REF(bref);
        
        scur = &bref->bref_sescmd_cur;
        CHK_SESCMD_CUR(scur);
 
        if (!sescmd_cursor_history_empty(scur))
        {
                sescmd_cursor_reset(scur);
                succp = execute_sescmd_in_backend(bref);
        }
        else
        {
                succp = true;
        }

        return succp;
}

/**
 * If session command cursor is passive, sends the command to backend for
 * execution. 
 *  
 * Returns true if command was sent or added successfully to the queue.
 * Returns false if command sending failed or if there are no pending session
 * 	commands.
 * 
 * Router session must be locked.
 */ 
static bool execute_sescmd_in_backend(
        backend_ref_t* backend_ref)
{
	DCB*             dcb;
	bool             succp;
	int              rc = 0;
	sescmd_cursor_t* scur;

        if (BREF_IS_CLOSED(backend_ref))
        {
                succp = false;
                goto return_succp;
        }
        dcb = backend_ref->bref_dcb;
        
	CHK_DCB(dcb);
 	CHK_BACKEND_REF(backend_ref);
	
        /** 
         * Get cursor pointer and copy of command buffer to cursor.
         */
        scur = &backend_ref->bref_sescmd_cur;

        /** Return if there are no pending ses commands */
	if (sescmd_cursor_get_command(scur) == NULL)
	{
		succp = false;
                LOGIF(LT, (skygw_log_write_flush(
                        LOGFILE_TRACE,
                        "Cursor had no pending session commands.")));
                
                goto return_succp;
	}

	if (!sescmd_cursor_is_active(scur))
        {
                /** Cursor is left active when function returns. */
                sescmd_cursor_set_active(scur, true);
        }
#if defined(SS_DEBUG)
        LOGIF(LT, tracelog_routed_query(scur->scmd_cur_rses, 
                                        "execute_sescmd_in_backend", 
                                        backend_ref, 
                                        sescmd_cursor_clone_querybuf(scur)));

        {
                GWBUF* tmpbuf = sescmd_cursor_clone_querybuf(scur);
                uint8_t* ptr = GWBUF_DATA(tmpbuf);
                unsigned char cmd = MYSQL_GET_COMMAND(ptr);
                
                LOGIF(LD, (skygw_log_write(
                        LOGFILE_DEBUG,
                        "%lu [execute_sescmd_in_backend] Just before write, fd "
                        "%d : cmd %s.",
                        pthread_self(),
                        dcb->fd,
                        STRPACKETTYPE(cmd))));
                gwbuf_free(tmpbuf);
        }
#endif /*< SS_DEBUG */
        switch (scur->scmd_cur_cmd->my_sescmd_packet_type) {
                case MYSQL_COM_CHANGE_USER:
                        rc = dcb->func.auth(
                                dcb, 
                                NULL, 
                                dcb->session, 
                                sescmd_cursor_clone_querybuf(scur));
                        break;

		case MYSQL_COM_INIT_DB:
		{
			/**
			 * Record database name and store to session.
			 */
			GWBUF* tmpbuf;
			MYSQL_session* data;
			unsigned int qlen;

			data = dcb->session->data;
			tmpbuf = scur->scmd_cur_cmd->my_sescmd_buf;
			qlen = MYSQL_GET_PACKET_LEN((unsigned char*)tmpbuf->start);
			memset(data->db,0,MYSQL_DATABASE_MAXLEN+1);
			strncpy(data->db,tmpbuf->start+5,qlen - 1);			
		}
		/** Fallthrough */
		case MYSQL_COM_QUERY:
                default:
                        /** 
                         * Mark session command buffer, it triggers writing 
                         * MySQL command to protocol
                         */
                        gwbuf_set_type(scur->scmd_cur_cmd->my_sescmd_buf, GWBUF_TYPE_SESCMD);
                        rc = dcb->func.write(
                                dcb, 
                                sescmd_cursor_clone_querybuf(scur));
                        break;
        }
        LOGIF(LT, (skygw_log_write_flush(
                LOGFILE_TRACE,
                "%lu [execute_sescmd_in_backend] Routed %s cmd %p.",
                pthread_self(),
                STRPACKETTYPE(scur->scmd_cur_cmd->my_sescmd_packet_type),
                scur->scmd_cur_cmd)));

        if (rc == 1)
        {
                succp = true;
        }
        else
        {
                succp = false;
        }
return_succp:
	return succp;
}


/**
 * Moves cursor to next property and copied address of its sescmd to cursor.
 * Current propery must be non-null.
 * If current property is the last on the list, *scur->scmd_ptr_property == NULL
 * 
 * Router session must be locked 
 */
static bool sescmd_cursor_next(
	sescmd_cursor_t* scur)
{
	bool             succp = false;
	rses_property_t* prop_curr;
	rses_property_t* prop_next;

        ss_dassert(scur != NULL);
        ss_dassert(*(scur->scmd_cur_ptr_property) != NULL);
        ss_dassert(SPINLOCK_IS_LOCKED(
                &(*(scur->scmd_cur_ptr_property))->rses_prop_rsession->rses_lock));

        /** Illegal situation */
	if (scur == NULL ||
           *scur->scmd_cur_ptr_property == NULL ||
            scur->scmd_cur_cmd == NULL)
	{
		/** Log error */
		goto return_succp;
	}
	prop_curr = *(scur->scmd_cur_ptr_property);

        CHK_MYSQL_SESCMD(scur->scmd_cur_cmd);
        ss_dassert(prop_curr == mysql_sescmd_get_property(scur->scmd_cur_cmd));
        CHK_RSES_PROP(prop_curr);

        /** Copy address of pointer to next property */
        scur->scmd_cur_ptr_property = &(prop_curr->rses_prop_next);
        prop_next = *scur->scmd_cur_ptr_property;
        ss_dassert(prop_next == *(scur->scmd_cur_ptr_property));
        
        
	/** If there is a next property move forward */
	if (prop_next != NULL)
	{
                CHK_RSES_PROP(prop_next);
                CHK_RSES_PROP((*(scur->scmd_cur_ptr_property)));

                /** Get pointer to next property's sescmd */
                scur->scmd_cur_cmd = rses_property_get_sescmd(prop_next);

                ss_dassert(prop_next == scur->scmd_cur_cmd->my_sescmd_prop);                
                CHK_MYSQL_SESCMD(scur->scmd_cur_cmd);
                CHK_RSES_PROP(scur->scmd_cur_cmd->my_sescmd_prop);
	}
	else
	{
		/** No more properties, can't proceed. */
		goto return_succp;
	}

	if (scur->scmd_cur_cmd != NULL)
	{
                succp = true;
        }
        else
        {
                ss_dassert(false); /*< Log error, sescmd shouldn't be NULL */
        }
return_succp:
	return succp;
}

static rses_property_t* mysql_sescmd_get_property(
	mysql_sescmd_t* scmd)
{
	CHK_MYSQL_SESCMD(scmd);
	return scmd->my_sescmd_prop;
}

static void tracelog_routed_query(
        ROUTER_CLIENT_SES* rses,
        char*              funcname,
        backend_ref_t*     bref,
        GWBUF*             buf)
{
        uint8_t*       packet = GWBUF_DATA(buf);
        unsigned char  packet_type = packet[4];
        size_t         len;
        size_t         buflen = GWBUF_LENGTH(buf);
        char*          querystr;
        char*          startpos = (char *)&packet[5];
        BACKEND*       b;
        backend_type_t be_type;
        DCB*           dcb;
        
        CHK_BACKEND_REF(bref);
        b = bref->bref_backend;
        CHK_BACKEND(b);
        dcb = bref->bref_dcb;
        CHK_DCB(dcb);
        
        be_type = BACKEND_TYPE(b);

        if (GWBUF_IS_TYPE_MYSQL(buf))
        {
                len  = packet[0];
                len += 256*packet[1];
                len += 256*256*packet[2];
                
                if (packet_type == '\x03') 
                {
                        querystr = (char *)malloc(len);
                        memcpy(querystr, startpos, len-1);
                        querystr[len-1] = '\0';
                        LOGIF(LT, (skygw_log_write_flush(
                                LOGFILE_TRACE,
                                "%lu [%s] %d bytes long buf, \"%s\" -> %s:%d %s dcb %p",
                                pthread_self(),
                                funcname,
                                buflen,
                                querystr,
                                b->backend_server->name,
                                b->backend_server->port, 
                                STRBETYPE(be_type),
                                dcb)));
                        free(querystr);
                }
                else if (packet_type == '\x22' || 
                        packet_type == 0x22 || 
                        packet_type == '\x26' || 
                        packet_type == 0x26 ||
                        true)
                {
                        querystr = (char *)malloc(len);
                        memcpy(querystr, startpos, len-1);
                        querystr[len-1] = '\0';
                        LOGIF(LT, (skygw_log_write_flush(
                                LOGFILE_TRACE,
                                "%lu [%s] %d bytes long buf, \"%s\" -> %s:%d %s dcb %p",
                                pthread_self(),
                                funcname,
                                buflen,
                                querystr,
                                b->backend_server->name,
                                b->backend_server->port, 
                                STRBETYPE(be_type),
                                dcb)));
                        free(querystr);                        
                }
        }
        gwbuf_free(buf);
}


/**
 * Return rc, rc < 0 if router session is closed. rc == 0 if there are no 
 * capabilities specified, rc > 0 when there are capabilities.
 */ 
static uint8_t getCapabilities (
        ROUTER* inst,
        void*   router_session)
{
        ROUTER_CLIENT_SES* rses = (ROUTER_CLIENT_SES *)router_session;
        uint8_t            rc;
        
        if (!rses_begin_locked_router_action(rses))
        {
                rc = 0xff;
                goto return_rc;
        }
        rc = rses->rses_capabilities;
        
        rses_end_locked_router_action(rses);
        
return_rc:
        return rc;
}

/**
 * Execute in backends used by current router session.
 * Save session variable commands to router session property
 * struct. Thus, they can be replayed in backends which are 
 * started and joined later.
 * 
 * Suppress redundant OK packets sent by backends.
 * 
 * The first OK packet is replied to the client.
 * Return true if succeed, false is returned if router session was closed or
 * if execute_sescmd_in_backend failed.
 */
static bool route_session_write(
        ROUTER_CLIENT_SES* router_cli_ses,
        GWBUF*             querybuf,
        ROUTER_INSTANCE*   inst,
        unsigned char      packet_type,
        skygw_query_type_t qtype)
{
        bool              succp;
        rses_property_t*  prop;
        backend_ref_t*    backend_ref;
        int               i;
  
        LOGIF(LT, (skygw_log_write(
                LOGFILE_TRACE,
                "Session write, query type\t%s, packet type %s, "
                "routing to all servers.",
                STRQTYPE(qtype),
                STRPACKETTYPE(packet_type))));

        backend_ref = router_cli_ses->rses_backend_ref;
        
        /**
         * These are one-way messages and server doesn't respond to them.
         * Therefore reply processing is unnecessary and session 
         * command property is not needed. It is just routed to all available
         * backends.
         */
        if (packet_type == MYSQL_COM_STMT_SEND_LONG_DATA ||
                packet_type == MYSQL_COM_QUIT ||
                packet_type == MYSQL_COM_STMT_CLOSE)
        {
                int rc;
               
                succp = true;
                
                /** Lock router session */
                if (!rses_begin_locked_router_action(router_cli_ses))
                {
                        succp = false;
                        goto return_succp;
                }
                                
                for (i=0; i<router_cli_ses->rses_nbackends; i++)
                {
                        DCB* dcb = backend_ref[i].bref_dcb;                        

                        if (BREF_IS_IN_USE((&backend_ref[i])))
                        {
                                rc = dcb->func.write(dcb, gwbuf_clone(querybuf));
                        
                                if (rc != 1)
                                {
                                        succp = false;
                                }
                        }
                }
                rses_end_locked_router_action(router_cli_ses);
                gwbuf_free(querybuf);
                goto return_succp;
        }
        /** Lock router session */
        if (!rses_begin_locked_router_action(router_cli_ses))
        {
                succp = false;
                goto return_succp;
        }
        /** 
         * Additional reference is created to querybuf to 
         * prevent it from being released before properties
         * are cleaned up as a part of router sessionclean-up.
         */
        prop = rses_property_init(RSES_PROP_TYPE_SESCMD);
        mysql_sescmd_init(prop, querybuf, packet_type, router_cli_ses);
        
        /** Add sescmd property to router client session */
        rses_property_add(router_cli_ses, prop);
         
        for (i=0; i<router_cli_ses->rses_nbackends; i++)
        {
                if (BREF_IS_IN_USE((&backend_ref[i])))
                {
                        sescmd_cursor_t* scur;
                        
                        scur = backend_ref_get_sescmd_cursor(&backend_ref[i]);
                        
                        /** 
                         * Add one waiter to backend reference.
                         */
                        bref_set_state(get_bref_from_dcb(router_cli_ses, 
                                                         backend_ref[i].bref_dcb), 
                                       BREF_WAITING_RESULT);
                        /** 
                         * Start execution if cursor is not already executing.
                         * Otherwise, cursor will execute pending commands
                         * when it completes with previous commands.
                         */
                        if (sescmd_cursor_is_active(scur))
                        {
                                succp = true;
                                
                                LOGIF(LT, (skygw_log_write(
                                        LOGFILE_TRACE,
                                        "Backend %s:%d already executing sescmd.",
                                        backend_ref[i].bref_backend->backend_server->name,
                                        backend_ref[i].bref_backend->backend_server->port)));
                        }
                        else
                        {
                                succp = execute_sescmd_in_backend(&backend_ref[i]);
                                
                                if (!succp)
                                {
                                        LOGIF(LE, (skygw_log_write_flush(
                                                LOGFILE_ERROR,
                                                "Error : Failed to execute session "
                                                "command in %s:%d",
                                                backend_ref[i].bref_backend->backend_server->name,
                                                backend_ref[i].bref_backend->backend_server->port)));
                                }
                        }
                }
        }
        /** Unlock router session */
        rses_end_locked_router_action(router_cli_ses);
        
        atomic_add(&inst->stats.n_all, 1);
        
return_succp:
        return succp;
}

#if defined(NOT_USED)

static bool router_option_configured(
        ROUTER_INSTANCE* router,
        const char*      optionstr,
        void*            data)
{
        bool   succp = false;
        char** option;
        
        option = router->service->routerOptions;
        
        while (option != NULL)
        {
                char*  value;

                if ((value = strchr(options[i], '=')) == NULL)
                {
                        break;
                }
                else
                {
                        *value = 0;
                        value++;
                        if (strcmp(options[i], "slave_selection_criteria") == 0)
                        {
                                if (GET_SELECT_CRITERIA(value) == (select_criteria_t *)*data)
                                {
                                        succp = true;
                                        break;
                                }
                        }
                }
        }
        return succp;
}
#endif /*< NOT_USED */

static void rwsplit_process_router_options(
        ROUTER_INSTANCE* router,
        char**           options)
{
        int               i;
        char*             value;
        select_criteria_t c;
        
        for (i = 0; options[i]; i++)
        {
                if ((value = strchr(options[i], '=')) == NULL)
                {
                        LOGIF(LE, (skygw_log_write(
                                LOGFILE_ERROR, "Warning : Unsupported "
                                "router option \"%s\" for "
                                "readwritesplit router.",
                                options[i])));
                }
                else
                {
                        *value = 0;
                        value++;
                        if (strcmp(options[i], "slave_selection_criteria") == 0)
                        {
                                c = GET_SELECT_CRITERIA(value);
                                ss_dassert(
                                        c == LEAST_GLOBAL_CONNECTIONS ||
                                        c == LEAST_ROUTER_CONNECTIONS ||
                                        c == LEAST_BEHIND_MASTER ||
                                        c == LEAST_CURRENT_OPERATIONS ||
                                        c == UNDEFINED_CRITERIA);
                               
                                if (c == UNDEFINED_CRITERIA)
                                {
                                        LOGIF(LE, (skygw_log_write(
                                                LOGFILE_ERROR, "Warning : Unknown "
                                                "slave selection criteria \"%s\". "
                                                "Allowed values are LEAST_GLOBAL_CONNECTIONS, "
                                                "LEAST_ROUTER_CONNECTIONS, "
                                                "LEAST_BEHIND_MASTER,"
                                                "and LEAST_CURRENT_OPERATIONS.",
                                                STRCRITERIA(router->rwsplit_config.rw_slave_select_criteria))));
                                }
                                else
                                {
                                        router->rwsplit_config.rw_slave_select_criteria = c;
                                }
                        }
                }
        } /*< for */
}

/**
 * Error Handler routine to resolve backend failures. If it succeeds then there
 * are enough operative backends available and connected. Otherwise it fails, 
 * and session is terminated.
 *
 * @param       instance        The router instance
 * @param       router_session  The router session
 * @param       message         The error message to reply
 * @param       backend_dcb     The backend DCB
 * @param       action          The action: REPLY, REPLY_AND_CLOSE, NEW_CONNECTION
 * @param       succp           Result of action. 
 * 
 * Even if succp == true connecting to new slave may have failed. succp is to
 * tell whether router has enough master/slave connections to continue work.
 */

static void handleError (
        ROUTER*        instance,
        void*          router_session,
        GWBUF*         errmsgbuf,
        DCB*           backend_dcb,
        error_action_t action,
        bool*          succp)
{
        SESSION*           session;
        ROUTER_INSTANCE*   inst    = (ROUTER_INSTANCE *)instance;
        ROUTER_CLIENT_SES* rses    = (ROUTER_CLIENT_SES *)router_session;
      
        CHK_DCB(backend_dcb);
#if defined(SS_DEBUG)
        backend_dcb->dcb_errhandle_called = true;
#endif
        session = backend_dcb->session;
        
        if (session != NULL)
                CHK_SESSION(session);
        
        switch (action) {
                case ERRACT_NEW_CONNECTION:
                {
                        if (rses != NULL)
                                CHK_CLIENT_RSES(rses);
                        
                        if (!rses_begin_locked_router_action(rses))
                        {
                                *succp = false;
                                return;
                        }
                        
                        *succp = handle_error_new_connection(inst, 
                                                             rses, 
                                                             backend_dcb, 
                                                             errmsgbuf);
                        rses_end_locked_router_action(rses);
                        break;
                }
                
                case ERRACT_REPLY_CLIENT:
                {
                        *succp = handle_error_reply_client(session, errmsgbuf);
                        break;       
                }
                
                default:
                        *succp = false;
                        break;
        }
}


static bool handle_error_reply_client(
        SESSION* ses,
        GWBUF*   errmsg)
{
        session_state_t sesstate;
        DCB*            client_dcb;
        bool            succp;

        spinlock_acquire(&ses->ses_lock);
        sesstate = ses->state;
        client_dcb = ses->client;
        spinlock_release(&ses->ses_lock);

        if (sesstate == SESSION_STATE_ROUTER_READY)
        {
                CHK_DCB(client_dcb);
                client_dcb->func.write(client_dcb, errmsg);
        }
        else
        {
                while ((errmsg=gwbuf_consume(errmsg, GWBUF_LENGTH(errmsg))) != NULL)
                        ;
        }                
        succp = false; /** false because new servers aren's selected. */

        return succp;
}

/**
 * This must be called with router lock
 */
static bool handle_error_new_connection(
        ROUTER_INSTANCE*   inst,
        ROUTER_CLIENT_SES* rses,
        DCB*               backend_dcb,
        GWBUF*             errmsg)
{
        SESSION*       ses;
        int            router_nservers;
        int            max_nslaves;
        int            max_slave_rlag;
        backend_ref_t* bref;
        bool           succp;
        
        ss_dassert(SPINLOCK_IS_LOCKED(&rses->rses_lock));
        
        ses = backend_dcb->session;
        CHK_SESSION(ses);
        
        bref = get_bref_from_dcb(rses, backend_dcb);
        
        /** failed DCB has already been replaced */
        if (bref == NULL)
        {
                succp = true;
                goto return_succp;
        }
        /** 
         * Error handler is already called for this DCB because
         * it's not polling anymore. It can be assumed that
         * it succeed because rses isn't closed.
         */
        if (backend_dcb->state != DCB_STATE_POLLING)
        {
                succp = true;
                goto return_succp;
        }
        
        CHK_BACKEND_REF(bref);
        
        if (BREF_IS_WAITING_RESULT(bref))
        {
                DCB* client_dcb;
                client_dcb = ses->client;
                client_dcb->func.write(client_dcb, errmsg);
                bref_clear_state(bref, BREF_WAITING_RESULT);
        }
        else 
        {
                while ((errmsg=gwbuf_consume(errmsg, GWBUF_LENGTH(errmsg))) != NULL)
                        ;
        }
        bref_clear_state(bref, BREF_IN_USE);
        bref_set_state(bref, BREF_CLOSED);
        /** 
         * Remove callback because this DCB won't be used 
         * unless it is reconnected later, and then the callback
         * is set again.
         */
        dcb_remove_callback(backend_dcb, 
                            DCB_REASON_NOT_RESPONDING, 
                            &router_handle_state_switch, 
                            (void *)bref);
        
        router_nservers = router_get_servercount(inst);
        max_nslaves     = rses_get_max_slavecount(rses, router_nservers);
        max_slave_rlag  = rses_get_max_replication_lag(rses);
        /** 
         * Try to get replacement slave or at least the minimum 
         * number of slave connections for router session.
         */
        succp = select_connect_backend_servers(
                        &rses->rses_master_ref,
                        rses->rses_backend_ref,
                        router_nservers,
                        max_nslaves,
                        max_slave_rlag,
                        rses->rses_config.rw_slave_select_criteria,
                        ses,
                        inst);

return_succp:
        return succp;        
}


static void print_error_packet(
        ROUTER_CLIENT_SES* rses, 
        GWBUF*             buf, 
        DCB*               dcb)
{
#if defined(SS_DEBUG)
        if (GWBUF_IS_TYPE_MYSQL(buf))
        {
                while (gwbuf_length(buf) > 0)
                {
                        /** 
                         * This works with MySQL protocol only ! 
                         * Protocol specific packet print functions would be nice.
                         */
                        uint8_t* ptr = GWBUF_DATA(buf);
                        size_t   len = MYSQL_GET_PACKET_LEN(ptr);
                        
                        if (MYSQL_GET_COMMAND(ptr) == 0xff)
                        {
                                SERVER*        srv = NULL;
                                backend_ref_t* bref = rses->rses_backend_ref;
                                int            i;
                                char*          bufstr;
                                
                                for (i=0; i<rses->rses_nbackends; i++)
                                {
                                        if (bref[i].bref_dcb == dcb)
                                        {
                                                srv = bref[i].bref_backend->backend_server;
                                        }
                                }
                                ss_dassert(srv != NULL);
                                
                                bufstr = strndup(&ptr[7], len-3);
                                
                                LOGIF(LE, (skygw_log_write_flush(
                                        LOGFILE_ERROR,
                                        "Error : Backend server %s:%d responded with "
                                        "error : %s",
                                        srv->name,
                                        srv->port,
                                        bufstr)));                
                                free(bufstr);
                        }
                        buf = gwbuf_consume(buf, len+4);
                }
        }
        else
        {
                while ((buf = gwbuf_consume(buf, GWBUF_LENGTH(buf))) != NULL);
        }
#endif /*< SS_DEBUG */
}

static int router_get_servercount(
        ROUTER_INSTANCE* inst)
{
        int       router_nservers = 0;
        BACKEND** b = inst->servers;
        /** count servers */
        while (*(b++) != NULL) router_nservers++;
                                                                
        return router_nservers;
}

static bool have_enough_servers(
        ROUTER_CLIENT_SES** p_rses,
        const int           min_nsrv,
        int                 router_nsrv,
        ROUTER_INSTANCE*    router)
{
        bool succp;
        
        /** With too few servers session is not created */
        if (router_nsrv < min_nsrv || 
                MAX((*p_rses)->rses_config.rw_max_slave_conn_count, 
                    (router_nsrv*(*p_rses)->rses_config.rw_max_slave_conn_percent)/100)
                        < min_nsrv)
        {
                if (router_nsrv < min_nsrv)
                {
                        LOGIF(LE, (skygw_log_write_flush(
                                LOGFILE_ERROR,
                                "Error : Unable to start %s service. There are "
                                "too few backend servers available. Found %d "
                                "when %d is required.",
                                router->service->name,
                                router_nsrv,
                                min_nsrv)));
                }
                else
                {
                        double pct = (*p_rses)->rses_config.rw_max_slave_conn_percent/100;
                        double nservers = (double)router_nsrv*pct;
                        
                        if ((*p_rses)->rses_config.rw_max_slave_conn_count < min_nsrv)
                        {
                                LOGIF(LE, (skygw_log_write_flush(
                                        LOGFILE_ERROR,
                                        "Error : Unable to start %s service. There are "
                                        "too few backend servers configured in "
                                        "MaxScale.cnf. Found %d when %d is required.",
                                        router->service->name,
                                        (*p_rses)->rses_config.rw_max_slave_conn_count,
                                        min_nsrv)));
                        }
                        if (nservers < min_nsrv)
                        {
                                LOGIF(LE, (skygw_log_write_flush(
                                        LOGFILE_ERROR,
                                        "Error : Unable to start %s service. There are "
                                        "too few backend servers configured in "
                                        "MaxScale.cnf. Found %d%% when at least %.0f%% "
                                        "would be required.",
                                        router->service->name,
                                        (*p_rses)->rses_config.rw_max_slave_conn_percent,
                                        min_nsrv/(((double)router_nsrv)/100))));
                        }
                }
                free(*p_rses);
                *p_rses = NULL;
                succp = false;
        }
        else
        {
                succp = true;
        }
        return succp;
}

/** 
 * Find out the number of read backend servers.
 * Depending on the configuration value type, either copy direct count 
 * of slave connections or calculate the count from percentage value.
 */
static int rses_get_max_slavecount(
        ROUTER_CLIENT_SES* rses,
        int                router_nservers)
{
        int conf_max_nslaves;
        int max_nslaves;
        
        CHK_CLIENT_RSES(rses);
        
        if (rses->rses_config.rw_max_slave_conn_count > 0)
        {
                conf_max_nslaves = rses->rses_config.rw_max_slave_conn_count;
        }
        else
        {
                conf_max_nslaves = 
                (router_nservers*rses->rses_config.rw_max_slave_conn_percent)/100;
        }
        max_nslaves = MIN(router_nservers-1, MAX(1, conf_max_nslaves));
        
        return max_nslaves;
}


static int rses_get_max_replication_lag(
        ROUTER_CLIENT_SES* rses)
{
        int conf_max_rlag;
        
        CHK_CLIENT_RSES(rses);
        
        /** if there is no configured value, then longest possible int is used */
        if (rses->rses_config.rw_max_slave_replication_lag > 0)
        {
                conf_max_rlag = rses->rses_config.rw_max_slave_replication_lag;
        }
        else
        {
                conf_max_rlag = ~(1<<31);
        }
        
        return conf_max_rlag;
}


static backend_ref_t* get_bref_from_dcb(
        ROUTER_CLIENT_SES* rses,
        DCB*               dcb)
{
        backend_ref_t* bref;
        int            i = 0;
        CHK_DCB(dcb);
        CHK_CLIENT_RSES(rses);
        
        bref = rses->rses_backend_ref;
        
        while (i<rses->rses_nbackends)
        {
                if (bref->bref_dcb == dcb)
                {
                        break;
                }
                bref++;
                i += 1;
        }
        
        if (i == rses->rses_nbackends)
        {
                bref = NULL;
        }
        return bref;
}

static int router_handle_state_switch(
        DCB*       dcb,
        DCB_REASON reason,
        void*      data)
{
        backend_ref_t*     bref;
        int                rc = 1;
        ROUTER_CLIENT_SES* rses;
        SESSION*           ses;
        SERVER*            srv;
        
        CHK_DCB(dcb);
        bref = (backend_ref_t *)data;
        CHK_BACKEND_REF(bref);
       
        srv = bref->bref_backend->backend_server;
        
        if (SERVER_IS_RUNNING(srv) && SERVER_IS_IN_CLUSTER(srv))
        {
                goto return_rc;
        }
        ses = dcb->session;
        CHK_SESSION(ses);

        rses = (ROUTER_CLIENT_SES *)dcb->session->router_session;
        CHK_CLIENT_RSES(rses);

        switch (reason) {
                case DCB_REASON_NOT_RESPONDING:
                        dcb->func.hangup(dcb);
                        break;
                        
                default:
                        break;
        }
        
return_rc:
        return rc;
}

static sescmd_cursor_t* backend_ref_get_sescmd_cursor (
        backend_ref_t* bref)
{
        sescmd_cursor_t* scur;
        CHK_BACKEND_REF(bref);
        
        scur = &bref->bref_sescmd_cur;
        CHK_SESCMD_CUR(scur);
        
        return scur;
}

#if defined(PREP_STMT_CACHING)
#define MAX_STMT_LEN 1024

static prep_stmt_t* prep_stmt_init(
        prep_stmt_type_t type,
        void*            id)
{
        prep_stmt_t* pstmt;
        
        pstmt = (prep_stmt_t *)calloc(1, sizeof(prep_stmt_t));
        
        if (pstmt != NULL)
        {
#if defined(SS_DEBUG)
                pstmt->pstmt_chk_top  = CHK_NUM_PREP_STMT;
                pstmt->pstmt_chk_tail = CHK_NUM_PREP_STMT;
#endif
                pstmt->pstmt_state = PREP_STMT_ALLOC;
                pstmt->pstmt_type  = type;
                
                if (type == PREP_STMT_NAME)
                {
                        pstmt->pstmt_id.name = strndup((char *)id, MAX_STMT_LEN);
                }
                else
                {
                        pstmt->pstmt_id.seq = 0;
                }
        }
        CHK_PREP_STMT(pstmt);
        return pstmt;
}

static void prep_stmt_done(
        prep_stmt_t* pstmt)
{
        CHK_PREP_STMT(pstmt);
        
        if (pstmt->pstmt_type == PREP_STMT_NAME)
        {
                free(pstmt->pstmt_id.name);
        }
        free(pstmt);
}

static bool prep_stmt_drop(
        prep_stmt_t* pstmt)
{
        CHK_PREP_STMT(pstmt);
        
        pstmt->pstmt_state = PREP_STMT_DROPPED;
        return true;
}
#endif /*< PREP_STMT_CACHING */

/********************************
 * This routine returns the root master server from MySQL replication tree
 * Get the root Master rule:
 *
 * find server with the lowest replication depth level
 * and the SERVER_MASTER bitval
 * Servers are checked even if they are in 'maintenance'
 *
 * @param	servers		The list of servers
 * @param	router_nservers	The number of servers
 * @return			The Master found
 *
 */
static BACKEND *get_root_master(backend_ref_t *servers, int router_nservers) {
        int i = 0;
        BACKEND * master_host = NULL;

        for (i = 0; i< router_nservers; i++) {
                BACKEND* b = NULL;
                b = servers[i].bref_backend;
                if (b && (b->backend_server->status & (SERVER_MASTER|SERVER_MAINT)) == SERVER_MASTER) {
                        if (master_host && b->backend_server->depth < master_host->backend_server->depth) {
                                master_host = b;
                        } else {
                                if (master_host == NULL) {
                                        master_host = b;
                                }
                        }
                }
        }
	return master_host;
}<|MERGE_RESOLUTION|>--- conflicted
+++ resolved
@@ -1442,6 +1442,118 @@
                 router_cli_ses->rses_autocommit_enabled = true;
                 router_cli_ses->rses_transaction_active = false;
         }
+        
+        /** 
+	 * If query is of type QUERY_TYPE_CREATE_TMP_TABLE then find out 
+	 * the database and table name, create a hashvalue and 
+	 * add it to the router client session's property. If property 
+	 * doesn't exist then create it first. If the query is DROP TABLE...
+	 * then see if it targets a temporary table and remove it from the hashtable
+	 * if it does.
+	 */ 
+	if (QUERY_IS_TYPE(qtype, QUERY_TYPE_CREATE_TMP_TABLE))
+	{
+		bool  is_temp = true;
+		char* tblname = NULL;
+		
+		tblname = skygw_get_created_table_name(querybuf);
+		
+		if (tblname && strlen(tblname) > 0)
+		{
+			klen = strlen(dbname) + strlen(tblname) + 2;
+			hkey = calloc(klen,sizeof(char));
+			strcpy(hkey,dbname);
+			strcat(hkey,".");
+			strcat(hkey,tblname);
+		}
+		else
+		{
+			hkey = NULL;
+		}
+		
+		if(rses_prop_tmp == NULL)
+		{
+			if((rses_prop_tmp = 
+				(rses_property_t*)calloc(1,sizeof(rses_property_t))))
+			{
+				#if defined(SS_DEBUG)
+				rses_prop_tmp->rses_prop_chk_top = CHK_NUM_ROUTER_PROPERTY;
+				rses_prop_tmp->rses_prop_chk_tail = CHK_NUM_ROUTER_PROPERTY;
+				#endif
+				rses_prop_tmp->rses_prop_rsession = router_cli_ses;
+				rses_prop_tmp->rses_prop_refcount = 1;
+				rses_prop_tmp->rses_prop_next = NULL;
+				rses_prop_tmp->rses_prop_type = RSES_PROP_TYPE_TMPTABLES;
+				router_cli_ses->rses_properties[RSES_PROP_TYPE_TMPTABLES] = rses_prop_tmp;
+			}
+		}
+		
+		if (rses_prop_tmp->rses_prop_data.temp_tables == NULL)
+		{
+			h = hashtable_alloc(7, hashkeyfun, hashcmpfun);
+			hashtable_memory_fns(h,hstrdup,NULL,hfree,NULL);
+			if (h != NULL)
+			{
+				rses_prop_tmp->rses_prop_data.temp_tables = h;
+			}
+		}
+		
+		if (hkey &&
+			hashtable_add(rses_prop_tmp->rses_prop_data.temp_tables,
+				      (void *)hkey,
+				      (void *)is_temp) == 0) /*< Conflict in hash table */
+		{
+			LOGIF(LT, (skygw_log_write(
+				LOGFILE_TRACE,
+				"Temporary table conflict in hashtable: %s",
+				hkey)));
+		}
+#if defined(SS_DEBUG)
+		{
+			bool retkey = 
+				hashtable_fetch(
+					rses_prop_tmp->rses_prop_data.temp_tables,
+					hkey);
+			if (retkey)
+			{
+				LOGIF(LT, (skygw_log_write(
+					LOGFILE_TRACE,
+					"Temporary table added: %s",
+					hkey)));
+			}
+		}
+#endif
+		free(hkey);
+	}
+	
+	/** Check if DROP TABLE... targets a temporary table */
+	if (is_drop_table_query(querybuf))
+	{
+		tbl = skygw_get_table_names(querybuf,&tsize);
+		
+		for(i = 0; i<tsize; i++)
+		{
+			klen = strlen(dbname) + strlen(tbl[i]) + 2;
+			hkey = calloc(klen,sizeof(char));
+			strcpy(hkey,dbname);
+			strcat(hkey,".");
+			strcat(hkey,tbl[i]);
+			
+			if (rses_prop_tmp && 
+				rses_prop_tmp->rses_prop_data.temp_tables)
+			{
+				if (hashtable_delete(rses_prop_tmp->rses_prop_data.temp_tables, 
+					(void *)hkey))
+				{
+					LOGIF(LT, (skygw_log_write(LOGFILE_TRACE,
+								   "Temporary table dropped: %s",hkey)));
+				}
+			}
+			free(tbl[i]);
+			free(hkey);
+		}
+		free(tbl);
+	}
         /** 
          * Find out where to route the query. Result may not be clear; it is 
          * possible to have a hint for routing to a named server which can
@@ -1462,7 +1574,6 @@
         route_target = get_route_target(qtype, 
                                         router_cli_ses->rses_transaction_active, 
                                         querybuf->hint);
-<<<<<<< HEAD
 
 	if (TARGET_IS_ALL(route_target))
 	{
@@ -1620,261 +1731,6 @@
 	}
 	rses_end_locked_router_action(router_cli_ses);
 retblock:
-=======
-      
-        if (TARGET_IS_ALL(route_target))
-        {
-                /**
-                 * It is not sure if the session command in question requires
-                 * response. Statement is examined in route_session_write.
-                 */
-                bool succp = route_session_write(
-                                router_cli_ses, 
-                                gwbuf_clone(querybuf), 
-                                inst, 
-                                packet_type, 
-                                qtype);
-
-                if (succp)
-                {
-                        ret = 1;
-                }
-                goto return_ret;
-        }
-        /**
-         * Handle routing to master and to slave
-         */
-        else
-        {
-                bool           succp = true;
-                HINT*          hint;
-                char*          named_server = NULL;
-                int            rlag_max = MAX_RLAG_UNDEFINED;
-                
-                if (router_cli_ses->rses_transaction_active) /*< all to master */
-                {
-                        route_target = TARGET_MASTER; /*< override old value */
-                        
-                        LOGIF(LT, (skygw_log_write(
-                                LOGFILE_TRACE,
-                                "Transaction is active, routing to Master.")));
-                }
-                LOGIF(LT, (skygw_log_write(LOGFILE_TRACE, "%s", STRQTYPE(qtype))));
-                
-                /** Lock router session */
-                if (!rses_begin_locked_router_action(router_cli_ses))
-                {
-                        goto return_ret;
-                }
-                   
-                if (TARGET_IS_SLAVE(route_target))
-                {
-                        if (TARGET_IS_NAMED_SERVER(route_target) ||
-                                TARGET_IS_RLAG_MAX(route_target))
-                        {
-                                hint = querybuf->hint;
-                                
-                                while (hint != NULL)
-                                {
-                                        if (hint->type == HINT_ROUTE_TO_NAMED_SERVER)
-                                        {
-                                                named_server = hint->data;
-                                                LOGIF(LT, (skygw_log_write(
-                                                        LOGFILE_TRACE,
-                                                        "Hint: route to server "
-                                                        "'%s'",
-                                                        named_server)));
-                                                
-                                        }
-                                        else if (hint->type == HINT_PARAMETER &&
-                                                (strncasecmp(
-                                                        (char *)hint->data,
-                                                        "max_slave_replication_lag",
-                                                        strlen("max_slave_replication_lag")) == 0))
-                                        {
-                                                int val = (int) strtol((char *)hint->value, 
-                                                                       (char **)NULL, 10);
-                                                
-                                                if (val != 0 || errno == 0)
-                                                {
-                                                        rlag_max = val;
-                                                        LOGIF(LT, (skygw_log_write(
-                                                                LOGFILE_TRACE,
-                                                                "Hint: "
-                                                                "max_slave_replication_lag=%d",
-                                                                rlag_max)));
-                                                }
-                                        }
-                                        hint = hint->next;
-                                }
-                        }
-                        
-                        if (rlag_max == MAX_RLAG_UNDEFINED) /*< no rlag max hint, use config */
-                        {
-                                rlag_max = rses_get_max_replication_lag(router_cli_ses);
-                        }
-                        
-                        succp = get_dcb(&target_dcb, 
-                                        router_cli_ses, 
-                                        BE_SLAVE, 
-                                        named_server,
-                                        rlag_max);
-                }
-                else if (TARGET_IS_MASTER(route_target))
-                {
-                        if (master_dcb == NULL)
-                        {
-                                succp = get_dcb(&master_dcb, 
-                                                router_cli_ses, 
-                                                BE_MASTER, 
-                                                NULL,
-                                                MAX_RLAG_UNDEFINED);
-                        }
-                        target_dcb = master_dcb;
-                }
-		/** 
-		 * If query is of type QUERY_TYPE_CREATE_TMP_TABLE then find out 
-		 * the database and table name, create a hashvalue and 
-		 * add it to the router client session's property. If property 
-		 * doesn't exist then create it first. If the query is DROP TABLE...
-		 * then see if it targets a temporary table and remove it from the hashtable
-		 * if it does.
-		 */ 
-		  if (QUERY_IS_TYPE(qtype, QUERY_TYPE_CREATE_TMP_TABLE))
-		  {
-			bool  is_temp = true;
-			char* tblname = NULL;
-			
-			tblname = skygw_get_created_table_name(querybuf);
-			
-			if (tblname && strlen(tblname) > 0)
-			{
-				klen = strlen(dbname) + strlen(tblname) + 2;
-				hkey = calloc(klen,sizeof(char));
-				strcpy(hkey,dbname);
-				strcat(hkey,".");
-				strcat(hkey,tblname);
-			}
-			else
-			{
-				hkey = NULL;
-			}
-
-			if(rses_prop_tmp == NULL)
-			{
-				if((rses_prop_tmp = 
-					(rses_property_t*)calloc(1,sizeof(rses_property_t))))
-				{
-#if defined(SS_DEBUG)
-					rses_prop_tmp->rses_prop_chk_top = CHK_NUM_ROUTER_PROPERTY;
-					rses_prop_tmp->rses_prop_chk_tail = CHK_NUM_ROUTER_PROPERTY;
-#endif
-					rses_prop_tmp->rses_prop_rsession = router_cli_ses;
-					rses_prop_tmp->rses_prop_refcount = 1;
-					rses_prop_tmp->rses_prop_next = NULL;
-					rses_prop_tmp->rses_prop_type = RSES_PROP_TYPE_TMPTABLES;
-					router_cli_ses->rses_properties[RSES_PROP_TYPE_TMPTABLES] = rses_prop_tmp;
-				}
-			}
-
-			if (rses_prop_tmp->rses_prop_data.temp_tables == NULL)
-			{
-				h = hashtable_alloc(7, hashkeyfun, hashcmpfun);
-				hashtable_memory_fns(h,hstrdup,NULL,hfree,NULL);
-				if (h != NULL)
-				{
-					rses_prop_tmp->rses_prop_data.temp_tables = h;
-				}
-			}
-			
-			if (hkey &&
-				hashtable_add(rses_prop_tmp->rses_prop_data.temp_tables,
-					      (void *)hkey,
-					      (void *)is_temp) == 0) /*< Conflict in hash table */
-			{
-				LOGIF(LT, (skygw_log_write(
-					LOGFILE_TRACE,
-					"Temporary table conflict in hashtable: %s",hkey)));
-			}
-#if defined(SS_DEBUG)
-			{
-				bool retkey = hashtable_fetch(
-						rses_prop_tmp->rses_prop_data.temp_tables,
-						hkey);
-				if (retkey)
-				{
-					LOGIF(LT, (skygw_log_write(LOGFILE_TRACE,
-						   "Temporary table added: %s",hkey)));
-				}
-			}
-#endif
-			free(hkey);
-		}
-
-		  /** Check if DROP TABLE... targets a temporary table */
-		if (is_drop_table_query(querybuf))
-		{
-			tbl = skygw_get_table_names(querybuf,&tsize);
-
-			for(i = 0; i<tsize; i++)
-			{
-				klen = strlen(dbname) + strlen(tbl[i]) + 2;
-				hkey = calloc(klen,sizeof(char));
-				strcpy(hkey,dbname);
-				strcat(hkey,".");
-				strcat(hkey,tbl[i]);
-
-				if (rses_prop_tmp && 
-					rses_prop_tmp->rses_prop_data.temp_tables)
-				{
-					if (hashtable_delete(rses_prop_tmp->rses_prop_data.temp_tables, 
-						(void *)hkey))
-					{
-						LOGIF(LT, (skygw_log_write(LOGFILE_TRACE,
-									"Temporary table dropped: %s",hkey)));
-					}
-				}
-				free(tbl[i]);
-				free(hkey);
-			}
-			free(tbl);
-		}    
-
-                if (master_dcb == NULL)
-		{
-			succp = get_dcb(&master_dcb,
-					router_cli_ses,
-					BE_MASTER, 
-					NULL, 
-					MAX_RLAG_UNDEFINED);
-		}
-                
-                if (succp) /*< Have DCB of the target backend */
-                {                        
-                        if ((ret = target_dcb->func.write(target_dcb, gwbuf_clone(querybuf))) == 1)
-                        {
-                                backend_ref_t* bref;
-                                
-                                atomic_add(&inst->stats.n_slave, 1);
-                                /** 
-                                 * Add one query response waiter to backend reference
-                                 */
-                                bref = get_bref_from_dcb(router_cli_ses, target_dcb);
-                                bref_set_state(bref, BREF_QUERY_ACTIVE);
-                                bref_set_state(bref, BREF_WAITING_RESULT);
-                        }
-                        else
-                        {
-                                LOGIF(LE, (skygw_log_write_flush(
-                                        LOGFILE_ERROR,
-                                        "Error : Routing query \"%s\" failed.",
-                                        querystr)));
-                        }
-                }
-                rses_end_locked_router_action(router_cli_ses);
-        }
-return_ret:
->>>>>>> 5e5c59d3
 #if defined(SS_DEBUG)
         {
                 char* canonical_query_str;
