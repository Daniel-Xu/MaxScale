# MariaDB Monitor

Up until MariaDB MaxScale 2.2.0, this monitor was called _MySQL Monitor_.

## Overview

The MariaDB Monitor is a monitoring module for MaxScale that monitors a Master-Slave
replication cluster. It assigns master and slave roles inside MaxScale according to
the actual replication tree in the cluster.

## Configuration

A minimal configuration for a  monitor requires a set of servers for monitoring
and a username and a password to connect to these servers.

```
[MyMonitor]
type=monitor
module=mariadbmon
servers=server1,server2,server3
user=myuser
passwd=mypwd

```
Note that from MaxScale 2.2.1 onwards, the module name is `mariadbmon`; up until
MaxScale 2.2.0 it was `mysqlmon`. The name `mysqlmon` has been deprecated but can
still be used, although it will cause a warning to be logged.

The user requires the REPLICATION CLIENT privilege to successfully monitor the
state of the servers.

```
MariaDB [(none)]> grant replication client on *.* to 'maxscale'@'maxscalehost';
Query OK, 0 rows affected (0.00 sec)
```

## Common Monitor Parameters

For a list of optional parameters that all monitors support, read the
[Monitor Common](Monitor-Common.md) document.

## MariaDB Monitor optional parameters

These are optional parameters specific to the MariaDB Monitor.

### `detect_replication_lag`

A boolean value which controls if replication lag between the master and the
slaves is monitored. This allows the routers to route read queries to only
slaves that are up to date. Default value for this parameter is _false_.

To detect the replication lag, MaxScale uses the _maxscale_schema.replication_heartbeat_
table. This table is created on the master server and it is updated at every heartbeat
with the current timestamp. The updates are then replicated to the slave servers
and when the replicated timestamp is read from the slave servers, the lag between
the slave and the master can be calculated.

The monitor user requires INSERT, UPDATE, DELETE and SELECT permissions on the
maxscale_schema.replication_heartbeat table and CREATE permissions on the
maxscale_schema database. The monitor user will always try to create the database
and the table if they do not exist.

### `detect_stale_master`

Allow previous master to be available even in case of stopped or misconfigured
replication.

Starting from MaxScale 2.0.0 this feature is enabled by default. It is disabled
by default in MaxScale 1.4.3 and below.

This allows services that depend on master and slave roles to continue
functioning as long as the master server is available. This is a situation
which can happen if all slave servers are unreachable or the replication
breaks for some reason.

```
detect_stale_master=true
```

### `detect_stale_slave`

Treat running slaves servers without a master server as valid slave servers.

This feature is enabled by default.

If a slave server loses its master server, the replication is considered broken.
With this parameter, slaves that have lost their master but have been slaves of
a master server can retain their slave status even without a master. This means
that when a slave loses its master, it can still be used for reads.

If this feature is disabled, a server is considered a valid slave if and only if
it has a running master server monitored by this monitor.

```
detect_stale_slave=true
```

### `mysql51_replication`

Enable support for MySQL 5.1 replication monitoring. This is needed if a MySQL
server older than 5.5 is used as a slave in replication.

```
mysql51_replication=true
```

### `multimaster`

Detect multi-master replication topologies. This feature is disabled by default.

When enabled, the multi-master detection looks for the root master servers in
the replication clusters. These masters can be found by detecting cycles in the
graph created by the servers. When a cycle is detected, it is assigned a master
group ID. Every master in a master group will receive the Master status. The
special group ID 0 is assigned to all servers which are not a part of a
multi-master replication cycle.

If one or more masters in a group has the `@@read_only` system variable set to
`ON`, those servers will receive the Slave status even though they are in the
multi-master group. Slave servers with `@@read_only` disabled will never receive
the master status.

By setting the servers into read-only mode, the user can control which
server receive the master status. To do this:

- Enable `@@read_only` on all servers (preferably through the configuration file)
- Manually disable `@@read_only` on the server which should be the master

This functionality is similar to the [Multi-Master Monitor](MM-Monitor.md)
functionality. The only difference is that the MariaDB monitor will also detect
traditional Master-Slave topologies.

### `ignore_external_masters`

Ignore any servers that are not monitored by this monitor but are a part of the
replication topology. This option was added in MaxScale 2.1.12 and is disabled
by default.

MaxScale detects if a master server replicates from an external server. When
this is detected, the server is assigned the `Slave` and `Slave of External
Server` labels and will be treated as a slave server. Most of the time this
topology is used when MaxScale is used for read scale-out without master
servers, a Galera cluster with read replicas being a prime example of this
setup. Sometimes this is not the desired behavior and the external master server
should be ignored. Most of the time this is due to multi-source replication.

When this option is enabled, all servers that have the `Master, Slave, Slave of
External Server, Running` labels will instead get the `Master, Running` labels.

### `detect_standalone_master`

Detect standalone master servers. This feature takes a boolean parameter and
from MaxScale 2.2.1 onwards is enabled by default. Up until MaxScale 2.2.0 it
was disabled by default. In MaxScale 2.1.0, this parameter was called `failover`.

This parameter is intended to be used with simple, two node master-slave pairs
where the failure of the master can be resolved by "promoting" the slave as the
new master. Normally this is done by using an external agent of some sort
(possibly triggered by MaxScale's monitor scripts), like
[MariaDB Replication Manager](https://github.com/tanji/replication-manager)
or [MHA](https://code.google.com/p/mysql-master-ha/).

When the number of running servers in the cluster drops down to one, MaxScale
cannot be absolutely certain whether the last remaining server is a master or a
slave. At this point, MaxScale will try to deduce the type of the server by
looking at the system variables of the server in question.

By default, MaxScale will only attempt to deduce if the server can be used as a
slave server (controlled by the `detect_stale_slave` parameter). When the
`detect_standalone_master` mode is enabled, MaxScale will also attempt to deduce
whether the server can be used as a master server. This is done by checking that
the server is not in read-only mode and that it is not configured as a slave.

This mode in mariadbmon is completely passive in the sense that it does not modify
the cluster or any of the servers in it. It only labels the last remaining
server in a cluster as the master server.

Before a server is labelled as a standalone master, the following conditions must
have been met:

- Previous attempts to connect to other servers in the cluster have failed,
  controlled by the `failcount` parameter

- There is only one running server among the monitored servers

- The value of the `@@read_only` system variable is set to `OFF`

In 2.1.1, the following additional condition was added:

- The last running server is not configured as a slave

If the value of the `allow_cluster_recovery` parameter is set to false, the monitor
sets all other servers into maintenance mode. This is done to prevent accidental
use of the failed servers if they came back online. If the failed servers come
back up, the maintenance mode needs to be manually cleared once replication has
been set up.

**Note**: A failover will cause permanent changes in the data of the promoted
  server. Only use this feature if you know that the slave servers are capable
  of acting as master servers.

### `failcount`

Number of failures that must occur on all failed servers before a standalone
server is labelled as a master. The default value is 5 failures.

The monitor will attempt to contact all servers once per monitoring cycle. When
`detect_standalone_master` is enabled, all of the failed servers must fail
_failcount_ number of connection attempts before the last server is labeled as
the master.

The formula for calculating the actual number of milliseconds before the server
is labelled as the master is `monitor_interval * failcount`.

If automatic failover is enabled (`auto_failover=true`), this setting also
controls how many times the master server must fail to respond before failover
begins.

### `allow_cluster_recovery`

Allow recovery after the cluster has dropped down to one server. This feature
takes a boolean parameter is enabled by default. This parameter requires that
`detect_standalone_master` is set to true. In MaxScale 2.1.0, this parameter was
called `failover_recovery`.

When this parameter is disabled, if the last remaining server is labelled as the
master, the monitor will set all of the failed servers into maintenance
mode. When this option is enabled, the failed servers are allowed to rejoin the
cluster.

This option should be enabled only when MaxScale is used in conjunction with an
external agent that automatically reintegrates failed servers into the
cluster. One of these agents is the _replication-manager_ which automatically
configures the failed servers as new slaves of the current master.

## Failover, switchover and auto-rejoin

Starting with MaxScale 2.2.1, MariaDB Monitor supports replication cluster
modification. The operations implemented are: _failover_ (replacing a failed
master), _switchover_ (swapping a slave with a running master) and _rejoin_
(joining a standalone server to the cluster). The features and the parameters
controlling them are presented in this section.

These features require that the monitor user (`user`) has the SUPER privilege.
In addition, the monitor needs to know which username and password a slave
should use when starting replication. These are given in `replication_user` and
`replication_password`.

All three operations can be activated manually through MaxAdmin/MaxCtrl. All
commands require the monitor instance name as first parameter. Failover selects
the new master server automatically and does not require additional parameters.
Rejoin requires the name of the joining server as second parameter.

Switchover takes one to three parameters. If only the monitor name is given,
switchover will autoselect both the slave to promote and the current master. If
two parameters are given, the second parameter is interpreted as the slave to
promote. If three parameters are given, the third parameter is interpreted as
the current master. The user-given current master is compared to the master
server currently deduced by the monitor and if the two are unequal, an error is
given.

Example commands are below:

```
call command mariadbmon failover MyMonitor
call command mariadbmon switchover MyMonitor SlaveServ3
call command mariadbmon switchover MyMonitor SlaveServ3 MasterServ
call command mariadbmon rejoin MyMonitor NewServer2
```

The commands follow the standard module command syntax. All require the monitor
configuration name (MyMonitor) as the first parameter. For switchover, the
following parameters define the server to promote (SlaveServ3) and the server to
demote (MasterServ). For rejoin, the server to join (NewServer2) is required.

Failover can activate automatically, if `auto_failover` is on. The activation
begins when the master has been down for a number of monitor iterations defined
in `failcount`.

Rejoin stands for starting replication on a standalone server or redirecting a
slave replicating from the wrong master (any server that is not the cluster
master). The rejoined servers are directed to replicate from the current cluster
master server, forcing the replication topology to a 1-master-N-slaves
configuration.

A server is categorized as standalone if the server has no slave connections,
not even stopped ones. A server is replicating from the wrong master if the
slave IO thread is connected but the master server id seen by the slave does not
match the cluster master id. Alternatively, the IO thread may be stopped or
connecting but the master server host or port information differs from the
cluster master info. These criteria mean that a STOP SLAVE does not yet set a
slave as standalone.

With `auto_rejoin` active, the monitor will try to rejoin any servers matching
the above requirements. Rejoin does not obey `failcount` and will attempt to
rejoin any valid servers immediately. When activating rejoin manually, the
user-designated server must fulfill the same requirements.

The user can define files with SQL statements which are executed on any server
being demoted or promoted by cluster manipulation commands. See the sections on
`promotion_sql_file` and `demotion_sql_file` for more information.

### Limitations and requirements

Switchover and failover only understand simple topologies. They will not work if
the cluster has multiple masters, relay masters, or if the topology is circular.
The server cluster is assumed to be well-behaving with no significant
replication lag and all commands that modify the cluster complete in a few
seconds (faster than `backend_read_timeout` and `backend_write_timeout`).

The backends must all use GTID-based replication, and the domain id should not
change during a switchover or failover. Master and slaves must have
well-behaving GTIDs with no extra events on slave servers.

Switchover requires that the cluster is "frozen" for the duration of the
operation. This means that no data modifying statements such as INSERT or UPDATE
are executed and the GTID position of the master server is stable. When
switchover begins, the monitor sets the global *read_only* flag on the old
master backend to stop any updates. *read_only* does not affect users with the
SUPER-privilege so any such user can issue writes during a switchover. These
writes have a high chance to break replication, because the write may not be
replicated to all slaves before they switch to the new master. To prevent this,
any users who commonly do updates should not have the SUPER-privilege. For even
more security, the only SUPER-user session during a switchover should be the
MaxScale monitor user.

When mixing rejoin with failover/switchover, the backends should have
*log_slave_updates* on. The rejoining server is likely lagging behind the rest
of the cluster. If the current cluster master does not have binary logs from the
moment the rejoining server lost connection, the rejoining server cannot
continue replication. This is an issue if the master has changed and
the new master does not have *log_slave_updates* on.

### External master support

The monitor detects if a server in the cluster is replicating from an external
master (a server that is not monitored by the monitor). If the replicating
server is the cluster master server, then the cluster itself is considered to
have an external master.

If a failover/switchover happens, the new master server is set to replicate from
the cluster external master server. The usename and password for the replication
are defined in `replication_user` and `replication_password`. The address and
port used are the ones shown by `SHOW ALL SLAVES STATUS` on the old cluster
master server. In the case of switchover, the old master also stops replicating
from the external server to preserve the topology.

After failover the new master is replicating from the external master. If the
failed old master comes back online, it is also replicating from the external
server. To normalize the situation, either have *auto_rejoin* on or manually
execute a rejoin. This will redirect the old master to the current cluster
master.

### Configuration parameters

#### `auto_failover`

Enable automated master failover. This parameter expects a boolean value and the
default value is false.

When automatic failover is enabled, traditional MariaDB Master-Slave clusters
will automatically elect a new master if the old master goes down and stays down
a number of iterations given in `failcount`. Failover will not take place when
MaxScale is configured as a passive instance. For details on how MaxScale
behaves in passive mode, see the documentation on `failover_timeout` below.

If an attempt at failover fails or multiple master servers are detected, an
error is logged and automatic failover is disabled. If this happens, the cluster
must be fixed manually and the failover needs to be re-enabled via the REST API
or MaxAdmin.

The monitor user must have the SUPER privilege for failover to work.

#### `auto_rejoin`

Enable automatic joining of server to the cluster. This parameter expects a
boolean value and the default value is false.

When enabled, the monitor will attempt to direct standalone servers and servers
replicating from a relay master to the main cluster master server, enforcing a
1-master-N-slaves configuration.

For example, consider the following event series.

1. Slave A goes down
2. Master goes down and a failover is performed, promoting Slave B
3. Slave A comes back

Slave A is still trying to replicate from the downed master, since it wasn't
online during failover. If `auto_rejoin` is on, Slave A will quickly be
redirected to Slave B, the current master.

#### `replication_user` and `replication_password`

The username and password of the replication user. These are given as the values
for `MASTER_USER` and `MASTER_PASSWORD` whenever a `CHANGE MASTER TO` command is
executed.

Both `replication_user` and `replication_password` parameters must be defined if
a custom replication user is used. If neither of the parameters is defined, the
`CHANGE MASTER TO` command will use the monitor credentials for the replication
user.

The credentials used for replication must have the `REPLICATION SLAVE`
privilege.

`replication_password` uses the same encryption scheme as other password
parameters. If password encryption is in use, `replication_password` must be
encrypted with the same key to avoid erroneous decryption.

#### `failover_timeout` and `switchover_timeout`

Time limit for the cluster failover and switchover in seconds. The default values
are 90 seconds.

If no successful failover/switchover takes place within the configured time
period, a message is logged and automatic failover is disabled. This prevents
further automatic modifications to the misbehaving cluster.

`failover_timeout` also controls how long a MaxScale instance that has
transitioned from passive to active will wait for a failover to take place after
an apparent loss of a master server. If no new master server is detected within
the configured time period, failover will be initiated again.

#### `verify_master_failure` and `master_failure_timeout`

Enable additional master failure verification for automatic failover.
`verify_master_failure` is a boolean value (default: true) which enables this
feature and `master_failure_timeout` defines the timeout in seconds (default: 10).

The failure verification is performed by checking whether the slaves are still
connected to the master and receiving events. Effectively, if a slave has
received an event within `master_failure_timeout` seconds, the master is not
considered down when deciding whether to auto_failover.

If every slave loses its connection to the master (*Slave_IO_Running* is not
"Yes"), master failure is considered verified regardless of timeout. This allows
a faster failover when the master server crashes, as that causes immediate
disconnection.

For automatic failover to activate, the `failcount` requirement must also be
met.

#### `servers_no_promotion`

This is a comma-separated list of server names that will not be chosen for
master promotion during a failover or autoselected for switchover. This does not
affect switchover if the user selects the server to promote. Using this setting
can disrupt new master selection for failover such that an nonoptimal server is
chosen. At worst, this will cause replication to break. Alternatively, failover
may fail if all valid promotion candidates are in the exclusion list.

```
servers_no_promotion=backup_dc_server1,backup_dc_server2
```

<<<<<<< HEAD
### Manual activation

Failover, switchover and rejoin can be activated manually through the REST API
or MaxAdmin. The commands are only performed when MaxScale is in active mode.
=======
#### `promotion_sql_file` and `demotion_sql_file`

These optional settings are paths to text files with SQL statements in them.
During promotion or demotion, the contents are read line-by-line and executed on
the backend. Use these settings to execute custom statements on the servers to
complement the built-in operations.

Empty lines or lines starting with '#' are ignored. Any results returned by the
statements are ignored. All statements must succeed for the failover, switchover
or rejoin to continue. The monitor user may require additional privileges and
grants for the custom commands to succeed.

When promoting a slave to master during switchover or failover, the
`promotion_sql_file` is read and executed on the new master server after its
read-only flag is disabled. The commands are ran *before* starting replication
from an external master if any.

`demotion_sql_file` is ran on an old master during demotion to slave, before the
old master starts replicating from the new master. The file is also ran before
rejoining a standalone server to the cluster, as the standalone server is
typically a former master server. When redirecting a slave replicating from a
wrong master, the sql-file is not executed.

Since the queries in the files are ran during operations which modify
replication topology, care is required. If `promotion_sql_file` contains data
modification (DML) queries, the new master server may not be able to
successfully replicate from an external master. `demotion_sql_file` should never
contain DML queries, as these may not replicate to the slave servers before
slave threads are stopped, breaking replication.

```
promotion_sql_file=/home/root/scripts/promotion.sql
demotion_sql_file=/home/root/scripts/demotion.sql
```

### Manual switchover and failover
>>>>>>> 2a38902a

It is safe to perform manual operations even with `auto_failover` on, since
the automatic operations cannot happen simultaneously with the manual one.

If a switchover or failover fails, automatic failover is disabled to prevent
master changes to a possibly malfunctioning cluster. Automatic failover can be
turned on manually via the REST API or MaxAdmin. Example commands are listed
below.

```
maxadmin alter monitor MariaDB-Monitor auto_failover=true
maxctrl alter monitor MariaDB-Monitor auto_failover true
```

If automatic rejoin fails, it is disabled. To re-enable, use a similar command
as with automatic failover, replacing `auto_failover` with `auto_rejoin`.

When switchover is iniated via the REST-API, the URL path is:
```
/v1/maxscale/mariadbmon/switchover?<monitor-instance>&<new-master>&<current-master>
```
where `<monitor-instance>` is the monitor section mame from the MaxScale
configuration file, `<new-master>` the name of the server that should be
made into the new master and `<current-master>` the server that currently
is the master. If there is no master currently, then `<current-master>`
need not be specified.

So, given a MaxScale configuration file like
```
[Cluster1]
type=monitor
module=mariadbmon
servers=server1, server2, server3, server 4
...
```
with the assumption that `server2` is the current master, then the URL
path for making `server4` the new master would be:
```
/v1/maxscale/mariadbmon/switchover?Cluster1&server4&server2
```

The REST-API paths for manual failover and manual rejoin are mostly similar.
Failover does not accept any server parameters, rejoin requires the name of the
joining server.
```
/v1/maxscale/mariadbmon/failover?Cluster1
/v1/maxscale/mariadbmon/rejoin?Cluster1&server3
```

## Using the MariaDB Monitor With Binlogrouter

Since MaxScale 2.2 it's possible to detect a replication setup
which includes Binlog Server: the required action is to add the
binlog server to the list of servers only if _master_id_ identity is set.

For addition information read the
[Replication Proxy](../Tutorials/Replication-Proxy-Binlog-Router-Tutorial.md)
tutorial.

## Example 1 - Monitor script

Here is an example shell script which sends an email to an admin@my.org
when a server goes down.

```
#!/usr/bin/env bash

#This script assumes that the local mail server is configured properly
#The second argument is the event type
event=${$2/.*=/}
server=${$3/.*=/}
message="A server has gone down at `date`."
echo $message|mail -s "The event was $event for server $server." admin@my.org

```

Here is a monitor configuration that only triggers the script when a master
or a slave server goes down.

```
[Database Monitor]
type=monitor
module=mariadbmon
servers=server1,server2
script=mail_to_admin.sh
events=master_down,slave_down
```

When a master or a slave server goes down, the script is executed, a mail is
sent and the administrator will be immediately notified of any possible
problems.  This is just a simple example showing what you can do with MaxScale
and monitor scripts.<|MERGE_RESOLUTION|>--- conflicted
+++ resolved
@@ -454,12 +454,6 @@
 servers_no_promotion=backup_dc_server1,backup_dc_server2
 ```
 
-<<<<<<< HEAD
-### Manual activation
-
-Failover, switchover and rejoin can be activated manually through the REST API
-or MaxAdmin. The commands are only performed when MaxScale is in active mode.
-=======
 #### `promotion_sql_file` and `demotion_sql_file`
 
 These optional settings are paths to text files with SQL statements in them.
@@ -495,8 +489,10 @@
 demotion_sql_file=/home/root/scripts/demotion.sql
 ```
 
-### Manual switchover and failover
->>>>>>> 2a38902a
+### Manual activation
+
+Failover, switchover and rejoin can be activated manually through the REST API
+or MaxAdmin. The commands are only performed when MaxScale is in active mode.
 
 It is safe to perform manual operations even with `auto_failover` on, since
 the automatic operations cannot happen simultaneously with the manual one.
