/*
 * Copyright (c) 2016 MariaDB Corporation Ab
 *
 * Use of this software is governed by the Business Source License included
 * in the LICENSE.TXT file and at www.mariadb.com/bsl11.
 *
 * Change Date: 2024-03-10
 *
 * On the date above, in accordance with the Business Source License, use
 * of this software will be governed by version 2 or later of the General
 * Public License.
 */

/**
 * @file The embedded HTTP protocol administrative interface
 */
#include "internal/admin.hh"

#include <climits>
#include <new>
#include <fstream>
#include <unordered_map>

#include <microhttpd.h>
#include <sys/stat.h>
#include <sys/types.h>
#include <sys/socket.h>
#include <netdb.h>
#include <sys/stat.h>
#include <jwt-cpp/jwt.h>

#include <maxbase/atomic.h>
#include <maxbase/assert.h>
#include <maxscale/utils.h>
#include <maxscale/config.hh>
#include <maxscale/clock.h>
#include <maxscale/http.hh>
#include <maxscale/adminusers.hh>
#include <maxscale/paths.hh>

#include "internal/resource.hh"

using std::string;
using std::ifstream;

namespace
{

static char auth_failure_response[] = "{\"errors\": [ { \"detail\": \"Access denied\" } ] }";

static struct ThisUnit
{
    struct MHD_Daemon* daemon = nullptr;
    std::string        ssl_key;
    std::string        ssl_cert;
    std::string        ssl_ca;
    bool               using_ssl = false;
    bool               log_daemon_errors = true;
    bool               cors = false;
    std::string        sign_key;

    std::unordered_map<std::string, std::string> files;
} this_unit;

int header_cb(void* cls,
              enum MHD_ValueKind kind,
              const char* key,
              const char* value)
{
    Client::Headers* res = (Client::Headers*)cls;
    std::string k = key;
    std::transform(k.begin(), k.end(), k.begin(), ::tolower);
    res->emplace(k, value);
    return MHD_YES;
}

Client::Headers get_headers(MHD_Connection* connection)
{
    Client::Headers rval;
    MHD_get_connection_values(connection, MHD_HEADER_KIND, header_cb, &rval);
    return rval;
}

static bool modifies_data(const string& method)
{
    return method == MHD_HTTP_METHOD_POST || method == MHD_HTTP_METHOD_PUT
           || method == MHD_HTTP_METHOD_DELETE || method == MHD_HTTP_METHOD_PATCH;
}

int handle_client(void* cls,
                  MHD_Connection* connection,
                  const char* url,
                  const char* method,
                  const char* version,
                  const char* upload_data,
                  size_t* upload_data_size,
                  void** con_cls)

{
    if (*con_cls == NULL)
    {
        if ((*con_cls = new(std::nothrow) Client(connection)) == NULL)
        {
            return MHD_NO;
        }
    }

    Client* client = static_cast<Client*>(*con_cls);
    return client->handle(url, method, upload_data, upload_data_size);
}

static bool host_to_sockaddr(const char* host, uint16_t port, struct sockaddr_storage* addr)
{
    struct addrinfo* ai = NULL, hint = {};
    int rc;
    hint.ai_socktype = SOCK_STREAM;
    hint.ai_family = AF_UNSPEC;
    hint.ai_flags = AI_ALL;

    if ((rc = getaddrinfo(host, NULL, &hint, &ai)) != 0)
    {
        MXS_ERROR("Failed to obtain address for host %s: %s", host, gai_strerror(rc));
        return false;
    }

    /* Take the first one */
    if (ai)
    {
        memcpy(addr, ai->ai_addr, ai->ai_addrlen);

        if (addr->ss_family == AF_INET)
        {
            struct sockaddr_in* ip = (struct sockaddr_in*)addr;
            (*ip).sin_port = htons(port);
        }
        else if (addr->ss_family == AF_INET6)
        {
            struct sockaddr_in6* ip = (struct sockaddr_in6*)addr;
            (*ip).sin6_port = htons(port);
        }
    }

    freeaddrinfo(ai);
    return true;
}

std::string load_file(const std::string& file)
{
    std::ostringstream ss;
    std::ifstream infile(file);

    if (infile)
    {
        ss << infile.rdbuf();
    }
    else
    {
        MXS_ERROR("Failed to load file '%s': %d, %s", file.c_str(), errno, mxs_strerror(errno));
    }

    return ss.str();
}

std::string get_file(const std::string& file)
{
    if (this_unit.files.find(file) == this_unit.files.end())
    {
        this_unit.files[file] = load_file(file);
    }

    return this_unit.files[file];
}

std::string get_filename(const HttpRequest& request)
{
    std::string sharedir = mxs::sharedir();
    sharedir += "/gui/";
    std::string path = sharedir;

    if (request.uri_part_count() == 0)
    {
        path += "index.html";
    }
    else
    {
        path += request.uri_segment(0, request.uri_part_count());
    }

    char pathbuf[PATH_MAX + 1] = "";

    if (realpath(path.c_str(), pathbuf) && access(pathbuf, R_OK) == 0
        && strncmp(pathbuf, sharedir.c_str(), sharedir.length()) == 0)
    {
        // A valid file that's stored in the GUI directory
        path.assign(pathbuf);
    }
    else
    {
        path.clear();
    }

    return path;
}

static bool load_ssl_certificates()
{
    bool rval = true;
    const auto& config = mxs::Config::get();
    const auto& key = config.admin_ssl_key;
    const auto& cert = config.admin_ssl_cert;
    const auto& ca = config.admin_ssl_ca_cert;

    if (!key.empty() && !cert.empty() && !ca.empty())
    {
        this_unit.ssl_key = load_file(key.c_str());
        this_unit.ssl_cert = load_file(cert.c_str());
        this_unit.ssl_ca = load_file(ca.c_str());

        rval = !this_unit.ssl_key.empty() && !this_unit.ssl_cert.empty() && !this_unit.ssl_ca.empty();

        if (rval)
        {
            this_unit.using_ssl = true;
        }
    }

    return rval;
}

void admin_log_error(void* arg, const char* fmt, va_list ap)
{
    if (this_unit.log_daemon_errors)
    {
        char buf[1024];
        vsnprintf(buf, sizeof(buf), fmt, ap);
        MXS_ERROR("REST API HTTP daemon error: %s\n", mxb::trimmed_copy(buf).c_str());
    }
}

void close_client(void* cls,
                  MHD_Connection* connection,
                  void** con_cls,
                  enum MHD_RequestTerminationCode toe)
{
    Client* client = static_cast<Client*>(*con_cls);
    delete client;
}

bool authorize_user(const char* user, const char* method, const char* url)
{
    bool rval = true;

    if (modifies_data(method) && !admin_user_is_inet_admin(user, nullptr))
    {
        if (mxs::Config::get().admin_log_auth_failures.get())
        {
            MXS_WARNING("Authorization failed for '%s', request requires "
                        "administrative privileges. Request: %s %s",
                        user, method, url);
        }
        rval = false;
    }

    return rval;
}

void init_jwt_sign_key()
{
    // Initialize JWT signing key
    std::random_device gen;
    constexpr auto KEY_BITS = 512;
    constexpr auto VALUE_SIZE = sizeof(decltype(gen()));
    constexpr auto NUM_VALUES = KEY_BITS / VALUE_SIZE;
    std::vector<decltype(gen())> key;
    key.reserve(NUM_VALUES);
    std::generate_n(std::back_inserter(key), NUM_VALUES, std::ref(gen));
    this_unit.sign_key.assign((const char*)key.data(), key.size() * VALUE_SIZE);
    mxb_assert(this_unit.sign_key.size() == KEY_BITS);
}

void add_extra_headers(MHD_Response* response)
{
    MHD_add_response_header(response, "X-Frame-Options", "Deny");
    MHD_add_response_header(response, "X-XSS-Protection", "1");
    MHD_add_response_header(response, "Referrer-Policy", "same-origin");
}

void add_content_type_header(MHD_Response* response, const std::string& path)
{
    static const std::unordered_map<std::string, std::string> content_types =
    {
        {".bmp",    "image/bmp"            },
        {".bz",     "application/x-bzip"   },
        {".bz2",    "application/x-bzip2"  },
        {".css",    "text/css"             },
        {".csv",    "text/csv"             },
        {".epub",   "application/epub+zip" },
        {".gz",     "application/gzip"     },
        {".gif",    "image/gif"            },
        {".htm",    "text/html"            },
        {".html",   "text/html"            },
        {".jpeg",   "image/jpeg"           },
        {".jpg",    "image/jpeg"           },
        {".js",     "text/javascript"      },
        {".json",   "application/json"     },
        {".jsonld", "application/ld+json"  },
        {".mjs",    "text/javascript"      },
        {".mp3",    "audio/mpeg"           },
        {".mpeg",   "video/mpeg"           },
        {".otf",    "font/otf"             },
        {".png",    "image/png"            },
        {".pdf",    "application/pdf"      },
        {".php",    "application/php"      },
        {".rar",    "application/vnd.rar"  },
        {".rtf",    "application/rtf"      },
        {".svg",    "image/svg+xml"        },
        {".tar",    "application/x-tar"    },
        {".tif",    "image/tiff"           },
        {".tiff",   "image/tiff"           },
        {".ts",     "video/mp2t"           },
        {".ttf",    "font/ttf"             },
        {".txt",    "text/plain"           },
        {".wav",    "audio/wav"            },
        {".weba",   "audio/webm"           },
        {".webm",   "video/webm"           },
        {".webp",   "image/webp"           },
        {".woff",   "font/woff"            },
        {".woff2",  "font/woff2"           },
        {".xhtml",  "application/xhtml+xml"},
        {".xml",    "application/xml"      },
    };

    auto pos = path.find_last_of('.');

    if (pos != std::string::npos)
    {
        auto it = content_types.find(path.substr(pos));

        if (it != content_types.end())
        {
            MHD_add_response_header(response, "Content-Type", it->second.c_str());
        }
    }
}

bool is_auth_endpoint(const HttpRequest& request)
{
    return request.uri_part_count() == 1 && request.uri_segment(0, 1) == "auth";
}
}

Client::Client(MHD_Connection* connection)
    : m_connection(connection)
    , m_state(INIT)
    , m_headers(get_headers(connection))
{
}

std::string Client::get_header(const std::string& key) const
{
    auto k = key;
    std::transform(k.begin(), k.end(), k.begin(), ::tolower);
    auto it = m_headers.find(k);
    return it != m_headers.end() ? it->second : "";
}

size_t Client::request_data_length() const
{
    return atoi(get_header("Content-Length").c_str());
}

void Client::send_basic_auth_error() const
{
    MHD_Response* resp =
        MHD_create_response_from_buffer(sizeof(auth_failure_response) - 1,
                                        auth_failure_response,
                                        MHD_RESPMEM_PERSISTENT);

    MHD_queue_basic_auth_fail_response(m_connection, "maxscale", resp);
    MHD_destroy_response(resp);
}

void Client::send_token_auth_error() const
{
    MHD_Response* response =
        MHD_create_response_from_buffer(sizeof(auth_failure_response) - 1,
                                        auth_failure_response,
                                        MHD_RESPMEM_PERSISTENT);

    MHD_queue_response(m_connection, MHD_HTTP_UNAUTHORIZED, response);
    MHD_destroy_response(response);
}

void Client::add_cors_headers(MHD_Response* response) const
{
    MHD_add_response_header(response, "Access-Control-Allow-Origin", get_header("Origin").c_str());
    MHD_add_response_header(response, "Vary", "Origin");

    auto request_headers = get_header("Access-Control-Request-Headers");
    auto request_method = get_header("Access-Control-Request-Method");

    if (!request_headers.empty())
    {
        MHD_add_response_header(response, "Access-Control-Allow-Headers", request_headers.c_str());
    }

    if (!request_method.empty())
    {
        MHD_add_response_header(response, "Access-Control-Allow-Methods", request_headers.c_str());
    }
}

bool Client::send_cors_preflight_request(const std::string& verb)
{
    bool rval = false;

    if (verb == MHD_HTTP_METHOD_OPTIONS && !get_header("Origin").empty())
    {
        MHD_Response* response =
            MHD_create_response_from_buffer(0, (void*)"", MHD_RESPMEM_PERSISTENT);

        add_cors_headers(response);

        MHD_queue_response(m_connection, MHD_HTTP_OK, response);
        MHD_destroy_response(response);

        rval = true;
    }

    return rval;
}

bool Client::serve_file(const std::string& url) const
{
    bool rval = false;
    HttpRequest request(m_connection, url, MHD_HTTP_METHOD_GET, nullptr);
    request.fix_api_version();

    std::string path = get_filename(request);

    if (!path.empty())
    {
        MXS_DEBUG("Client requested file: %s", path.c_str());
        MXS_DEBUG("Request:\n%s", request.to_string().c_str());
        std::string data = get_file(path);

        if (!data.empty())
        {
            rval = true;

            MHD_Response* response =
                MHD_create_response_from_buffer(data.size(),
                                                (void*)data.c_str(),
                                                MHD_RESPMEM_MUST_COPY);

            if (this_unit.cors && !get_header("Origin").empty())
            {
                add_cors_headers(response);
            }

            add_content_type_header(response, path);
            add_extra_headers(response);

            if (MHD_queue_response(m_connection, MHD_HTTP_OK, response) == MHD_YES)
            {
                rval = true;
            }

            MHD_destroy_response(response);
        }
        else
        {
            MXS_DEBUG("File not found: %s", path.c_str());
        }
    }

    return rval;
}

int Client::handle(const std::string& url, const std::string& method,
                   const char* upload_data, size_t* upload_data_size)
{
    if (this_unit.cors && send_cors_preflight_request(method))
    {
        return MHD_YES;
    }
    else if (mxs::Config::get().gui && method == MHD_HTTP_METHOD_GET && serve_file(url))
    {
        return MHD_YES;
    }

    Client::state state = get_state();
    int rval = MHD_NO;

    if (state != Client::CLOSED)
    {
        if (state == Client::INIT)
        {
            // First request, do authentication
            if (!auth(m_connection, url.c_str(), method.c_str()))
            {
                rval = MHD_YES;
            }
        }

        if (get_state() == Client::OK)
        {
            // Authentication was successful, start processing the request
            if (state == Client::INIT && request_data_length())
            {
                // The first call doesn't have any data
                rval = MHD_YES;
            }
            else
            {
                rval = process(url, method, upload_data, upload_data_size);
            }
        }
        else if (get_state() == Client::FAILED)
        {
            // Authentication has failed, an error will be sent to the client
            rval = MHD_YES;

            if (*upload_data_size || (state == Client::INIT && request_data_length()))
            {
                // The client is uploading data, discard it so we can send the error
                *upload_data_size = 0;
            }
            else if (state != Client::INIT)
            {
                // No pending upload data, close the connection
                close();
            }
        }
    }

    return rval;
}

int Client::process(string url, string method, const char* upload_data, size_t* upload_size)
{
    json_t* json = NULL;

    if (*upload_size)
    {
        m_data.append(upload_data, *upload_size);
        *upload_size = 0;
        return MHD_YES;
    }

    json_error_t err = {};

    if (m_data.length()
        && (json = json_loadb(m_data.c_str(), m_data.size(), 0, &err)) == NULL)
    {
        string msg = string("{\"errors\": [ { \"detail\": \"Invalid JSON in request: ")
            + err.text + "\" } ] }";
        MHD_Response* response = MHD_create_response_from_buffer(msg.size(),
                                                                 &msg[0],
                                                                 MHD_RESPMEM_MUST_COPY);
        MHD_queue_response(m_connection, MHD_HTTP_BAD_REQUEST, response);
        MHD_destroy_response(response);
        return MHD_YES;
    }

    HttpRequest request(m_connection, url, method, json);
    HttpResponse reply(MHD_HTTP_NOT_FOUND);
    MXS_DEBUG("Request:\n%s", request.to_string().c_str());
    request.fix_api_version();


    if (is_auth_endpoint(request))
    {
        auto now = std::chrono::system_clock::now();
        auto token = jwt::create()
            .set_issuer("maxscale")
            .set_audience(m_user)
            .set_issued_at(now)
            .set_expires_at(now + std::chrono::seconds {28800})
            .sign(jwt::algorithm::hs256 {this_unit.sign_key});

        reply = HttpResponse(MHD_HTTP_OK, json_pack("{s {s: s}}", "meta", "token", token.c_str()));
    }
    else
    {
        reply = resource_handle_request(request);
    }

    string data;

    if (json_t* js = reply.get_response())
    {
        int flags = 0;
        string pretty = request.get_option("pretty");

        if (pretty == "true" || pretty.length() == 0)
        {
            flags |= JSON_INDENT(4);
        }

        data = mxs::json_dump(js, flags);
    }

    MHD_Response* response =
        MHD_create_response_from_buffer(data.size(),
                                        (void*)data.c_str(),
                                        MHD_RESPMEM_MUST_COPY);

    for (const auto& a : reply.get_headers())
    {
        MHD_add_response_header(response, a.first.c_str(), a.second.c_str());
    }

    if (this_unit.cors && !get_header("Origin").empty())
    {
        add_cors_headers(response);
    }

    add_extra_headers(response);

    int rval = MHD_queue_response(m_connection, reply.get_code(), response);
    MHD_destroy_response(response);

    MXS_DEBUG("Response: HTTP %d", reply.get_code());

    return rval;
}

bool Client::auth_with_token(const std::string& token)
{
    bool rval = false;

    try
    {
        auto d = jwt::decode(token);
        jwt::verify()
        .allow_algorithm(jwt::algorithm::hs256 {this_unit.sign_key})
        .with_issuer("maxscale")
        .verify(d);

        m_user = *d.get_audience().begin();
        rval = true;
    }
    catch (const std::exception& e)
    {
        if (mxs::Config::get().admin_log_auth_failures.get())
        {
            MXS_ERROR("Failed to validate token: %s", e.what());
        }
    }

    return rval;
}

bool Client::auth(MHD_Connection* connection, const char* url, const char* method)
{
    bool rval = true;

<<<<<<< HEAD
    if (mxs::Config::get().admin_auth)
    {
        auto token = get_header(MHD_HTTP_HEADER_AUTHORIZATION);

        if (token.substr(0, 7) == "Bearer ")
=======
    if (*key && *cert)
    {
        admin_ssl_key = load_cert(key);
        admin_ssl_cert = load_cert(cert);
        admin_ssl_ca_cert = load_cert(ca);

        if (admin_ssl_key && admin_ssl_cert)
>>>>>>> c8c919be
        {
            if (!auth_with_token(token.substr(7)))
            {
                send_token_auth_error();
                rval = false;
            }
        }
        else
        {
            rval = false;
            char* pw = NULL;
            char* user = MHD_basic_auth_get_username_password(connection, &pw);

            if (!user || !pw || !admin_verify_inet_user(user, pw))
            {
                if (mxs::Config::get().admin_log_auth_failures.get())
                {
                    MXS_WARNING("Authentication failed for '%s', %s. Request: %s %s",
                                user ? user : "",
                                pw ? "using password" : "no password",
                                method, url);
                }
            }
            else if (authorize_user(user, method, url))
            {
                MXS_INFO("Accept authentication from '%s', %s. Request: %s",
                         user ? user : "",
                         pw ? "using password" : "no password",
                         url);

                // Store the username for later in case we are generating a token
                m_user = user ? user : "";
                rval = true;
            }
            MXS_FREE(user);
            MXS_FREE(pw);

            if (!rval)
            {
                HttpRequest request(m_connection, url, MHD_HTTP_METHOD_GET, nullptr);
                request.fix_api_version();

                if (is_auth_endpoint(request))
                {
                    send_token_auth_error();
                }
                else
                {
                    send_basic_auth_error();
                }
            }
        }
    }

    m_state = rval ? Client::OK : Client::FAILED;

    return rval;
}

bool mxs_admin_init()
{
    struct sockaddr_storage addr;
    const auto& config = mxs::Config::get();

    init_jwt_sign_key();

    if (!load_ssl_certificates())
    {
        MXS_ERROR("Failed to load REST API TLS certificates.");
    }
    else if (host_to_sockaddr(config.admin_host.c_str(), config.admin_port, &addr))
    {
        int options = MHD_USE_EPOLL_INTERNALLY_LINUX_ONLY | MHD_USE_DEBUG;

        if (addr.ss_family == AF_INET6)
        {
            options |= MHD_USE_DUAL_STACK;
        }

        if (this_unit.using_ssl)
        {
            options |= MHD_USE_SSL;
        }

        // The port argument is ignored and the port in the struct sockaddr is used instead
<<<<<<< HEAD
        this_unit.daemon = MHD_start_daemon(options, 0, NULL, NULL, handle_client, NULL,
                                            MHD_OPTION_EXTERNAL_LOGGER, admin_log_error, NULL,
                                            MHD_OPTION_NOTIFY_COMPLETED, close_client, NULL,
                                            MHD_OPTION_SOCK_ADDR, &addr,
                                            !this_unit.using_ssl ? MHD_OPTION_END :
                                            MHD_OPTION_HTTPS_MEM_KEY, this_unit.ssl_key.c_str(),
                                            MHD_OPTION_HTTPS_MEM_CERT, this_unit.ssl_cert.c_str(),
                                            MHD_OPTION_HTTPS_MEM_TRUST, this_unit.ssl_cert.c_str(),
                                            MHD_OPTION_END);
=======
        http_daemon = MHD_start_daemon(options, 0, NULL, NULL, handle_client, NULL,
                                       MHD_OPTION_EXTERNAL_LOGGER, admin_log_error, NULL,
                                       MHD_OPTION_NOTIFY_COMPLETED, close_client, NULL,
                                       MHD_OPTION_SOCK_ADDR, &addr,
                                       !using_ssl ? MHD_OPTION_END :
                                       MHD_OPTION_HTTPS_MEM_KEY, admin_ssl_key,
                                       MHD_OPTION_HTTPS_MEM_CERT, admin_ssl_cert,
                                       !admin_ssl_ca_cert ? MHD_OPTION_END :
                                       MHD_OPTION_HTTPS_MEM_TRUST, admin_ssl_ca_cert,
                                       MHD_OPTION_END);
>>>>>>> c8c919be
    }

    // Silence all other errors to prevent malformed requests from flooding the log
    this_unit.log_daemon_errors = false;

    return this_unit.daemon != NULL;
}

void mxs_admin_shutdown()
{
    MHD_stop_daemon(this_unit.daemon);
    MXS_NOTICE("Stopped MaxScale REST API");
}

bool mxs_admin_https_enabled()
{
    return this_unit.using_ssl;
}

bool mxs_admin_enable_cors()
{
    return this_unit.cors = true;
}<|MERGE_RESOLUTION|>--- conflicted
+++ resolved
@@ -210,13 +210,13 @@
     const auto& cert = config.admin_ssl_cert;
     const auto& ca = config.admin_ssl_ca_cert;
 
-    if (!key.empty() && !cert.empty() && !ca.empty())
+    if (!key.empty() && !cert.empty())
     {
         this_unit.ssl_key = load_file(key.c_str());
         this_unit.ssl_cert = load_file(cert.c_str());
         this_unit.ssl_ca = load_file(ca.c_str());
 
-        rval = !this_unit.ssl_key.empty() && !this_unit.ssl_cert.empty() && !this_unit.ssl_ca.empty();
+        rval = !this_unit.ssl_key.empty() && !this_unit.ssl_cert.empty();
 
         if (rval)
         {
@@ -656,21 +656,11 @@
 {
     bool rval = true;
 
-<<<<<<< HEAD
     if (mxs::Config::get().admin_auth)
     {
         auto token = get_header(MHD_HTTP_HEADER_AUTHORIZATION);
 
         if (token.substr(0, 7) == "Bearer ")
-=======
-    if (*key && *cert)
-    {
-        admin_ssl_key = load_cert(key);
-        admin_ssl_cert = load_cert(cert);
-        admin_ssl_ca_cert = load_cert(ca);
-
-        if (admin_ssl_key && admin_ssl_cert)
->>>>>>> c8c919be
         {
             if (!auth_with_token(token.substr(7)))
             {
@@ -756,7 +746,6 @@
         }
 
         // The port argument is ignored and the port in the struct sockaddr is used instead
-<<<<<<< HEAD
         this_unit.daemon = MHD_start_daemon(options, 0, NULL, NULL, handle_client, NULL,
                                             MHD_OPTION_EXTERNAL_LOGGER, admin_log_error, NULL,
                                             MHD_OPTION_NOTIFY_COMPLETED, close_client, NULL,
@@ -764,20 +753,9 @@
                                             !this_unit.using_ssl ? MHD_OPTION_END :
                                             MHD_OPTION_HTTPS_MEM_KEY, this_unit.ssl_key.c_str(),
                                             MHD_OPTION_HTTPS_MEM_CERT, this_unit.ssl_cert.c_str(),
+                                            this_unit.ssl_ca.empty() ? MHD_OPTION_END :
                                             MHD_OPTION_HTTPS_MEM_TRUST, this_unit.ssl_cert.c_str(),
                                             MHD_OPTION_END);
-=======
-        http_daemon = MHD_start_daemon(options, 0, NULL, NULL, handle_client, NULL,
-                                       MHD_OPTION_EXTERNAL_LOGGER, admin_log_error, NULL,
-                                       MHD_OPTION_NOTIFY_COMPLETED, close_client, NULL,
-                                       MHD_OPTION_SOCK_ADDR, &addr,
-                                       !using_ssl ? MHD_OPTION_END :
-                                       MHD_OPTION_HTTPS_MEM_KEY, admin_ssl_key,
-                                       MHD_OPTION_HTTPS_MEM_CERT, admin_ssl_cert,
-                                       !admin_ssl_ca_cert ? MHD_OPTION_END :
-                                       MHD_OPTION_HTTPS_MEM_TRUST, admin_ssl_ca_cert,
-                                       MHD_OPTION_END);
->>>>>>> c8c919be
     }
 
     // Silence all other errors to prevent malformed requests from flooding the log
