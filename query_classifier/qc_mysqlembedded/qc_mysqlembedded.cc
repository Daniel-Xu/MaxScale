--- conflicted
+++ resolved
@@ -2725,7 +2725,6 @@
 extern "C"
 {
 
-<<<<<<< HEAD
     MXS_MODULE* MXS_CREATE_MODULE()
     {
         static QUERY_CLASSIFIER qc =
@@ -2753,7 +2752,7 @@
         static MXS_MODULE info =
         {
             MXS_MODULE_API_QUERY_CLASSIFIER,
-            MXS_MODULE_IN_DEVELOPMENT,
+            MXS_MODULE_GA,
             QUERY_CLASSIFIER_VERSION,
             "Query classifier based upon MySQL Embedded",
             "V1.0.0",
@@ -2766,49 +2765,6 @@
                 {MXS_END_MODULE_PARAMS}
             }
         };
-=======
-static char version_string[] = "V1.0.0";
-
-static QUERY_CLASSIFIER qc =
-{
-    qc_init,
-    qc_end,
-    qc_thread_init,
-    qc_thread_end,
-    qc_parse,
-    qc_get_type,
-    qc_get_operation,
-    qc_get_created_table_name,
-    qc_is_drop_table_query,
-    qc_is_real_query,
-    qc_get_table_names,
-    NULL,
-    qc_query_has_clause,
-    qc_get_affected_fields,
-    qc_get_database_names,
-};
-
- /* @see function load_module in load_utils.c for explanation of the following
-  * lint directives.
- */
-/*lint -e14 */
-MODULE_INFO info =
-{
-    MODULE_API_QUERY_CLASSIFIER,
-    MODULE_GA,
-    QUERY_CLASSIFIER_VERSION,
-    const_cast<char*>("Query classifier based upon MySQL Embedded"),
-};
-
-char* version()
-{
-    return const_cast<char*>(version_string);
-}
-
-void ModuleInit()
-{
-}
->>>>>>> 9b03cf46
 
         return &info;
     }
